--- conflicted
+++ resolved
@@ -1,270 +1,263 @@
-﻿using System;
-using System.Collections.Generic;
-
-namespace FFImageLoading.Work
-{
-	public enum ImageSource
-	{
-<<<<<<< HEAD
-		Url = 3,
-
-		Filepath = 10,
-		ApplicationBundle = 11,
-		CompiledResource = 12
-=======
-		Filepath,
-		Url,
-		ApplicationBundle,
-		CompiledResource
->>>>>>> 4216a59e
-	}
-
-	public class TaskParameter: IDisposable
-	{
-		private bool _disposed;
-
-		/// <summary>
-		/// Constructs a new TaskParameter to load an image from a file.
-		/// </summary>
-		/// <returns>The new TaskParameter.</returns>
-		/// <param name="filepath">Path to the file.</param>
-		public static TaskParameter FromFile(string filepath)
-		{
-			return new TaskParameter() { Source = ImageSource.Filepath, Path = filepath};
-		}
-
-		/// <summary>
-		/// Constructs a new TaskParameter to load an image from a URL.
-		/// </summary>
-		/// <returns>The new TaskParameter.</returns>
-		/// <param name="url">URL to the file</param>
-		/// <param name="cacheDuration">How long the file will be cached on disk</param>
-		public static TaskParameter FromUrl(string url, TimeSpan? cacheDuration = null)
-		{
-			return new TaskParameter() { Source = ImageSource.Url, Path = url, CacheDuration = cacheDuration };
-		}
-
-		/// <summary>
-		/// Constructsa new TaskParameter to load an image from a file from application bundle.
-		/// </summary>
-		/// <param name="filepath">Path to the file.</param>
-		/// <returns>The new TaskParameter.</returns>
-		public static TaskParameter FromApplicationBundle(string filepath)
-		{
-			return new TaskParameter() { Source = ImageSource.ApplicationBundle, Path = filepath };
-		}
-
-		/// <summary>
-		/// Constructs a new TaskParameter to load an image from a compiled drawable resource.
-		/// </summary>
-		/// <returns>The new TaskParameter.</returns>
-		/// <param name="resourceName">Name of the resource in drawable folder without extension</param>
-		public static TaskParameter FromCompiledResource(string resourceName)
-		{
-			return new TaskParameter() { Source = ImageSource.CompiledResource, Path = resourceName };
-		}
-
-		private TaskParameter()
-		{
-            Transformations = new List<ITransformation>();
-
-			// default values so we don't have a null value
-			OnSuccess = (s,r) =>
-			{
-			};
-
-			OnError = ex =>
-			{
-			};
-
-			OnFinish = scheduledWork =>
-			{
-			};
-		}
-
-		public void Dispose()
-		{
-			if (!_disposed)
-			{
-				// remove reference to callbacks
-				OnSuccess = (s, r) => {};
-				OnError = (e) => {};
-				OnFinish = (sw) => {};
-
-				// clear transformations list
-				if (Transformations != null)
-				{
-					Transformations.Clear();
-					Transformations = null;
-				}
-
-				_disposed = true;
-			}
-		}
-
-		public ImageSource Source { get; private set; }
-
-		public string Path { get; private set; }
-
-		public TimeSpan? CacheDuration { get; private set; }
-
-		public Tuple<int, int> DownSampleSize { get; private set; }
-
-		public ImageSource LoadingPlaceholderSource { get; private set; }
-
-		public string LoadingPlaceholderPath { get; private set; }
-
-		public ImageSource ErrorPlaceholderSource { get; private set; }
-
-		public string ErrorPlaceholderPath { get; private set; }
-
-		public int RetryCount { get; private set; }
-
-		public int RetryDelayInMs { get; private set; }
-
-		public Action<ImageSize, LoadingResult> OnSuccess { get; private set; }
-
-		public Action<Exception> OnError { get; private set; }
-
-		public Action<IScheduledWork> OnFinish { get; private set; }
-
-		public List<ITransformation> Transformations { get; private set; }
-
-		public bool? LoadTransparencyChannel { get; private set; }
-
-		public TaskParameter Transform(ITransformation transformation)
-		{
-			if (transformation == null)
-				throw new NullReferenceException("The transformation argument was null.");
-
-			Transformations.Add(transformation);
-			return this;
-		}
-
-		public TaskParameter Transform(IEnumerable<ITransformation> transformations)
-		{
-			if (transformations == null)
-				throw new ArgumentNullException("The transformations argument was null");
-
-			Transformations.AddRange(transformations);
-			return this;
-		}
-
-		/// <summary>
-		/// Defines the placeholder used while loading.
-		/// </summary>
-		/// <param name="path">Path to the file.</param>
-		/// <param name="source">Source for the path: local, web, assets</param>
-		public TaskParameter LoadingPlaceholder(string path, ImageSource source = ImageSource.Filepath)
-		{
-			LoadingPlaceholderPath = path;
-			LoadingPlaceholderSource = source;
-			return this;
-		}
-
-		/// <summary>
-		/// Defines the placeholder used when an error occurs.
-		/// </summary>
-		/// <param name="filepath">Path to the file.</param>
-		/// <param name="source">Source for the path: local, web, assets</param>
-		public TaskParameter ErrorPlaceholder(string filepath, ImageSource source = ImageSource.Filepath)
-		{
-			ErrorPlaceholderPath = filepath;
-			ErrorPlaceholderSource = source;
-			return this;
-		}
-
-		/// <summary>
-		/// Reduce memory usage by downsampling the image. Aspect ratio will be kept even if width/height values are incorrect.
-		/// </summary>
-		/// <returns>The TaskParameter instance for chaining the call.</returns>
-		/// <param name="width">Optional width parameter, if value is higher than zero it will try to downsample to this width while keeping aspect ratio.</param>
-		/// <param name="height">Optional height parameter, if value is higher than zero it will try to downsample to this height while keeping aspect ratio.</param>
-		public TaskParameter DownSample(int width = 0, int height = 0)
-		{
-			DownSampleSize = Tuple.Create(width, height);
-			return this;
-		}
-
-		/// <summary>
-		/// Indicates if the transparency channel should be loaded. By default this value comes from ImageService.Config.LoadWithTransparencyChannel.
-		/// </summary>
-		/// <returns>The TaskParameter instance for chaining the call.</returns>
-		/// <param name="loadTransparencyChannel">If set to <c>true</c> force loading alpha channel otherwise force not loading it.</param>
-		public TaskParameter TransparencyChannel(bool loadTransparencyChannel)
-		{
-			LoadTransparencyChannel = loadTransparencyChannel;
-			return this;
-		}
-
-		/// <summary>
-		/// If image loading fails automatically retry it a number of times, with a specific delay.
-		/// </summary>
-		/// <returns>The TaskParameter instance for chaining the call.</returns>
-		/// <param name="retryCount">Number of retries</param>
-		/// <param name="millisecondDelay">Delay in milliseconds between each trial</param>
-		public TaskParameter Retry(int retryCount = 0, int millisecondDelay = 0)
-		{
-			RetryCount = retryCount;
-			RetryDelayInMs = millisecondDelay;
-			return this;
-		}
-
-		/// <summary>
-		/// If image loading succeded this callback is called
-		/// </summary>
-		/// <returns>The TaskParameter instance for chaining the call.</returns>
-		/// <param name="action">Action to invoke when loading succeded.</param>
-		public TaskParameter Success(Action action)
-		{
-			if (action == null)
-				throw new Exception("Given lambda should not be null.");
-
-			OnSuccess = (s, r) => action();
-			return this;
-		}
-
-		/// <summary>
-		/// If image loading succeded this callback is called
-		/// </summary>
-		/// <returns>The TaskParameter instance for chaining the call.</returns>
-		/// <param name="action">Action to invoke when loading succeded. Argument is the size of the image loaded.</param>
-		public TaskParameter Success(Action<ImageSize, LoadingResult> action)
-		{
-			if (action == null)
-				throw new Exception("Given lambda should not be null.");
-
-			OnSuccess = action;
-			return this;
-		}
-
-		/// <summary>
-		/// If image loading failed this callback is called
-		/// </summary>
-		/// <returns>The TaskParameter instance for chaining the call.</returns>
-		/// <param name="action">Action to invoke when loading failed
-		public TaskParameter Error(Action<Exception> action)
-		{
-			if (action == null)
-				throw new Exception("Given lambda should not be null.");
-
-			OnError = action;
-			return this;
-		}
-
-		/// <summary>
-		/// If image loading process finished, whatever the result, this callback is called
-		/// </summary>
-		/// <returns>The TaskParameter instance for chaining the call.</returns>
-		/// <param name="action">Action to invoke when process is done
-		public TaskParameter Finish(Action<IScheduledWork> action)
-		{
-			if (action == null)
-				throw new Exception("Given lambda should not be null.");
-
-			OnFinish = action;
-			return this;
-		}
-	}
-}
-
+﻿using System;
+using System.Collections.Generic;
+
+namespace FFImageLoading.Work
+{
+	public enum ImageSource
+	{
+		Url = 3,
+
+		Filepath = 10,
+		ApplicationBundle = 11,
+		CompiledResource = 12
+	}
+
+	public class TaskParameter: IDisposable
+	{
+		private bool _disposed;
+
+		/// <summary>
+		/// Constructs a new TaskParameter to load an image from a file.
+		/// </summary>
+		/// <returns>The new TaskParameter.</returns>
+		/// <param name="filepath">Path to the file.</param>
+		public static TaskParameter FromFile(string filepath)
+		{
+			return new TaskParameter() { Source = ImageSource.Filepath, Path = filepath};
+		}
+
+		/// <summary>
+		/// Constructs a new TaskParameter to load an image from a URL.
+		/// </summary>
+		/// <returns>The new TaskParameter.</returns>
+		/// <param name="url">URL to the file</param>
+		/// <param name="cacheDuration">How long the file will be cached on disk</param>
+		public static TaskParameter FromUrl(string url, TimeSpan? cacheDuration = null)
+		{
+			return new TaskParameter() { Source = ImageSource.Url, Path = url, CacheDuration = cacheDuration };
+		}
+
+		/// <summary>
+		/// Constructsa new TaskParameter to load an image from a file from application bundle.
+		/// </summary>
+		/// <param name="filepath">Path to the file.</param>
+		/// <returns>The new TaskParameter.</returns>
+		public static TaskParameter FromApplicationBundle(string filepath)
+		{
+			return new TaskParameter() { Source = ImageSource.ApplicationBundle, Path = filepath };
+		}
+
+		/// <summary>
+		/// Constructs a new TaskParameter to load an image from a compiled drawable resource.
+		/// </summary>
+		/// <returns>The new TaskParameter.</returns>
+		/// <param name="resourceName">Name of the resource in drawable folder without extension</param>
+		public static TaskParameter FromCompiledResource(string resourceName)
+		{
+			return new TaskParameter() { Source = ImageSource.CompiledResource, Path = resourceName };
+		}
+
+		private TaskParameter()
+		{
+            Transformations = new List<ITransformation>();
+
+			// default values so we don't have a null value
+			OnSuccess = (s,r) =>
+			{
+			};
+
+			OnError = ex =>
+			{
+			};
+
+			OnFinish = scheduledWork =>
+			{
+			};
+		}
+
+		public void Dispose()
+		{
+			if (!_disposed)
+			{
+				// remove reference to callbacks
+				OnSuccess = (s, r) => {};
+				OnError = (e) => {};
+				OnFinish = (sw) => {};
+
+				// clear transformations list
+				if (Transformations != null)
+				{
+					Transformations.Clear();
+					Transformations = null;
+				}
+
+				_disposed = true;
+			}
+		}
+
+		public ImageSource Source { get; private set; }
+
+		public string Path { get; private set; }
+
+		public TimeSpan? CacheDuration { get; private set; }
+
+		public Tuple<int, int> DownSampleSize { get; private set; }
+
+		public ImageSource LoadingPlaceholderSource { get; private set; }
+
+		public string LoadingPlaceholderPath { get; private set; }
+
+		public ImageSource ErrorPlaceholderSource { get; private set; }
+
+		public string ErrorPlaceholderPath { get; private set; }
+
+		public int RetryCount { get; private set; }
+
+		public int RetryDelayInMs { get; private set; }
+
+		public Action<ImageSize, LoadingResult> OnSuccess { get; private set; }
+
+		public Action<Exception> OnError { get; private set; }
+
+		public Action<IScheduledWork> OnFinish { get; private set; }
+
+		public List<ITransformation> Transformations { get; private set; }
+
+		public bool? LoadTransparencyChannel { get; private set; }
+
+		public TaskParameter Transform(ITransformation transformation)
+		{
+			if (transformation == null)
+				throw new NullReferenceException("The transformation argument was null.");
+
+			Transformations.Add(transformation);
+			return this;
+		}
+
+		public TaskParameter Transform(IEnumerable<ITransformation> transformations)
+		{
+			if (transformations == null)
+				throw new ArgumentNullException("The transformations argument was null");
+
+			Transformations.AddRange(transformations);
+			return this;
+		}
+
+		/// <summary>
+		/// Defines the placeholder used while loading.
+		/// </summary>
+		/// <param name="path">Path to the file.</param>
+		/// <param name="source">Source for the path: local, web, assets</param>
+		public TaskParameter LoadingPlaceholder(string path, ImageSource source = ImageSource.Filepath)
+		{
+			LoadingPlaceholderPath = path;
+			LoadingPlaceholderSource = source;
+			return this;
+		}
+
+		/// <summary>
+		/// Defines the placeholder used when an error occurs.
+		/// </summary>
+		/// <param name="filepath">Path to the file.</param>
+		/// <param name="source">Source for the path: local, web, assets</param>
+		public TaskParameter ErrorPlaceholder(string filepath, ImageSource source = ImageSource.Filepath)
+		{
+			ErrorPlaceholderPath = filepath;
+			ErrorPlaceholderSource = source;
+			return this;
+		}
+
+		/// <summary>
+		/// Reduce memory usage by downsampling the image. Aspect ratio will be kept even if width/height values are incorrect.
+		/// </summary>
+		/// <returns>The TaskParameter instance for chaining the call.</returns>
+		/// <param name="width">Optional width parameter, if value is higher than zero it will try to downsample to this width while keeping aspect ratio.</param>
+		/// <param name="height">Optional height parameter, if value is higher than zero it will try to downsample to this height while keeping aspect ratio.</param>
+		public TaskParameter DownSample(int width = 0, int height = 0)
+		{
+			DownSampleSize = Tuple.Create(width, height);
+			return this;
+		}
+
+		/// <summary>
+		/// Indicates if the transparency channel should be loaded. By default this value comes from ImageService.Config.LoadWithTransparencyChannel.
+		/// </summary>
+		/// <returns>The TaskParameter instance for chaining the call.</returns>
+		/// <param name="loadTransparencyChannel">If set to <c>true</c> force loading alpha channel otherwise force not loading it.</param>
+		public TaskParameter TransparencyChannel(bool loadTransparencyChannel)
+		{
+			LoadTransparencyChannel = loadTransparencyChannel;
+			return this;
+		}
+
+		/// <summary>
+		/// If image loading fails automatically retry it a number of times, with a specific delay.
+		/// </summary>
+		/// <returns>The TaskParameter instance for chaining the call.</returns>
+		/// <param name="retryCount">Number of retries</param>
+		/// <param name="millisecondDelay">Delay in milliseconds between each trial</param>
+		public TaskParameter Retry(int retryCount = 0, int millisecondDelay = 0)
+		{
+			RetryCount = retryCount;
+			RetryDelayInMs = millisecondDelay;
+			return this;
+		}
+
+		/// <summary>
+		/// If image loading succeded this callback is called
+		/// </summary>
+		/// <returns>The TaskParameter instance for chaining the call.</returns>
+		/// <param name="action">Action to invoke when loading succeded.</param>
+		public TaskParameter Success(Action action)
+		{
+			if (action == null)
+				throw new Exception("Given lambda should not be null.");
+
+			OnSuccess = (s, r) => action();
+			return this;
+		}
+
+		/// <summary>
+		/// If image loading succeded this callback is called
+		/// </summary>
+		/// <returns>The TaskParameter instance for chaining the call.</returns>
+		/// <param name="action">Action to invoke when loading succeded. Argument is the size of the image loaded.</param>
+		public TaskParameter Success(Action<ImageSize, LoadingResult> action)
+		{
+			if (action == null)
+				throw new Exception("Given lambda should not be null.");
+
+			OnSuccess = action;
+			return this;
+		}
+
+		/// <summary>
+		/// If image loading failed this callback is called
+		/// </summary>
+		/// <returns>The TaskParameter instance for chaining the call.</returns>
+		/// <param name="action">Action to invoke when loading failed
+		public TaskParameter Error(Action<Exception> action)
+		{
+			if (action == null)
+				throw new Exception("Given lambda should not be null.");
+
+			OnError = action;
+			return this;
+		}
+
+		/// <summary>
+		/// If image loading process finished, whatever the result, this callback is called
+		/// </summary>
+		/// <returns>The TaskParameter instance for chaining the call.</returns>
+		/// <param name="action">Action to invoke when process is done
+		public TaskParameter Finish(Action<IScheduledWork> action)
+		{
+			if (action == null)
+				throw new Exception("Given lambda should not be null.");
+
+			OnFinish = action;
+			return this;
+		}
+	}
+}
+