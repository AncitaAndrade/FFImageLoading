--- conflicted
+++ resolved
@@ -1,822 +1,807 @@
-﻿using System.Threading;
-using Android.Content;
-using Android.Content.Res;
-using Android.Graphics;
-using Android.Graphics.Drawables;
-using Android.OS;
-using Android.Widget;
-using Object = Java.Lang.Object;
-using System.Threading.Tasks;
-using System.IO;
-using FFImageLoading.Work;
-using FFImageLoading.Helpers;
-using FFImageLoading.IO;
-using FFImageLoading.Cache;
-using FFImageLoading.Extensions;
-using Android.Runtime;
-using System;
-using FFImageLoading.Work.StreamResolver;
-using System.Linq;
-using FFImageLoading.Drawables;
+﻿using System.Threading;
+using Android.Content;
+using Android.Content.Res;
+using Android.Graphics;
+using Android.Graphics.Drawables;
+using Android.OS;
+using Android.Widget;
+using Object = Java.Lang.Object;
+using System.Threading.Tasks;
+using System.IO;
+using FFImageLoading.Work;
+using FFImageLoading.Helpers;
+using FFImageLoading.IO;
+using FFImageLoading.Cache;
+using FFImageLoading.Extensions;
+using Android.Runtime;
+using System;
+using FFImageLoading.Work.StreamResolver;
+using System.Linq;
+using FFImageLoading.Drawables;
+
+namespace FFImageLoading.Work
+{
+	public class ImageLoaderTask : ImageLoaderTaskBase
+	{
+		private const float FADE_TRANSITION_MILISECONDS = 400f;
+		private static object _decodingLock = new object();
+
+		private readonly WeakReference<ImageView> _imageWeakReference;
+		private WeakReference<Drawable> _loadingPlaceholderWeakReference;
+
+		public ImageLoaderTask(IDownloadCache downloadCache, IMainThreadDispatcher mainThreadDispatcher, IMiniLogger miniLogger, TaskParameter parameters, ImageView imageView)
+			: base(mainThreadDispatcher, miniLogger, parameters, true)
+		{
+			DownloadCache = downloadCache;
+
+			if (imageView != null)
+			{
+				_imageWeakReference = new WeakReference<ImageView>(imageView);
+			}
+		}
+
+		/// <summary>
+		/// This constructor is useful for child classes only. It can help when having a totally different loading logic.
+		/// </summary>
+		/// <param name="miniLogger">Logger</param>
+		/// <param name="key">Key.</param>
+		/// <param name="imageView">Image view.</param>
+		protected ImageLoaderTask(IDownloadCache downloadCache, IMainThreadDispatcher mainThreadDispatcher, IMiniLogger miniLogger, string key, ImageView imageView)
+			: this(downloadCache, mainThreadDispatcher, miniLogger, TaskParameter.FromFile(key), imageView)
+		{
+		}
+
+		/// <summary>
+		/// Indicates if the task uses the same native control
+		/// </summary>
+		/// <returns><c>true</c>, if same native control is used, <c>false</c> otherwise.</returns>
+		/// <param name="task">Task to check.</param>
+		public override bool UsesSameNativeControl(IImageLoaderTask task)
+		{
+			var loaderTask = task as ImageLoaderTask;
+			if (loaderTask == null)
+				return false;
+			return UsesSameNativeControl(loaderTask);
+		}
+
+		private bool UsesSameNativeControl(ImageLoaderTask task)
+		{
+			ImageView currentControl;
+			_imageWeakReference.TryGetTarget(out currentControl);
+
+			ImageView control;
+			task._imageWeakReference.TryGetTarget(out control);
+			if (currentControl == null || control == null || currentControl.Handle == IntPtr.Zero || control.Handle == IntPtr.Zero)
+				return false;
+
+			return currentControl.Handle == control.Handle;
+		}
+
+		/// <summary>
+		/// Prepares the instance before it runs.
+		/// </summary>
+		public override async Task<bool> PrepareAndTryLoadingFromCacheAsync()
+		{
+			ImageView imageView;
+			_imageWeakReference.TryGetTarget(out imageView);
+			if (imageView == null)
+				return false;
+
+			if (CanUseMemoryCache())
+			{
+				var cacheResult = await TryLoadingFromCacheAsync(imageView).ConfigureAwait(false);
+				if (cacheResult == CacheResult.Found || cacheResult == CacheResult.ErrorOccured) // If image is loaded from cache there is nothing to do here anymore, if something weird happened with the cache... error callback has already been called, let's just leave
+				return true; // stop processing if loaded from cache OR if loading from cached raised an exception
+
+				if (IsCancelled)
+					return true; // stop processing if cancelled
+			}
+
+			bool hasDrawable = await LoadPlaceHolderAsync(Parameters.LoadingPlaceholderPath, Parameters.LoadingPlaceholderSource, imageView, true).ConfigureAwait(false);
+			if (!hasDrawable)
+			{
+				// Assign the Drawable to the image
+				var drawable = new AsyncDrawable(Context.Resources, null, this);
+				await MainThreadDispatcher.PostAsync(() =>
+					{
+						if (imageView.Handle == IntPtr.Zero)
+							return;
+
+						imageView.SetImageDrawable(drawable);
+					}).ConfigureAwait(false);
+			}
+
+			return false;
+		}
+
+		/// <summary>
+		/// Gets or sets a value indicating whether a fade in transition is used to show the image.
+		/// </summary>
+		/// <value><c>true</c> if a fade in transition is used; otherwise, <c>false</c>.</value>
+		public bool UseFadeInBitmap 
+		{ 
+			get
+			{
+				return Parameters.FadeAnimationEnabled.HasValue ? 
+					Parameters.FadeAnimationEnabled.Value : ImageService.Config.FadeAnimationEnabled;
+			}
+		}
+
+		protected IDownloadCache DownloadCache { get; private set; }
+
+		protected Context Context
+		{
+			get
+			{
+				return Android.App.Application.Context.ApplicationContext;
+			}
+		}
+
+		/// <summary>
+		/// Runs the image loading task: gets image from file, url, asset or cache. Then assign it to the imageView.
+		/// </summary>
+		protected override async Task<GenerateResult> TryGeneratingImageAsync()
+		{
+			WithLoadingResult<SelfDisposingBitmapDrawable> drawableWithResult;
+			if (string.IsNullOrWhiteSpace(Parameters.Path))
+			{
+				drawableWithResult = new WithLoadingResult<SelfDisposingBitmapDrawable>(LoadingResult.Failed);
+			}
+			else
+			{
+				try
+				{
+					drawableWithResult = await RetrieveDrawableAsync(Parameters.Path, Parameters.Source, false, false).ConfigureAwait(false);
+				}
+				catch (Exception ex)
+				{
+					Logger.Error("An error occured while retrieving drawable.", ex);
+					drawableWithResult = new WithLoadingResult<SelfDisposingBitmapDrawable>(LoadingResult.Failed);
+				}
+			}
+
+			var imageView = GetAttachedImageView();
+			if (imageView == null)
+				return GenerateResult.InvalidTarget;
+
+			if (drawableWithResult.HasError)
+			{
+				// Show error placeholder
+				await LoadPlaceHolderAsync(Parameters.ErrorPlaceholderPath, Parameters.ErrorPlaceholderSource, imageView, false).ConfigureAwait(false);
+				return drawableWithResult.GenerateResult;
+			}
+				
+			try
+			{
+				if (IsCancelled)
+					return GenerateResult.Canceled;
+
+				// Post on main thread
+				await MainThreadDispatcher.PostAsync(() =>
+					{
+						if (IsCancelled)
+							return;
+						
+						if (imageView.Handle == IntPtr.Zero)
+							return;
+						
+						SetImageDrawable(imageView, drawableWithResult.Item, UseFadeInBitmap);
+						
+						Completed = true;
+						Parameters?.OnSuccess(new ImageSize(drawableWithResult.Item.IntrinsicWidth, drawableWithResult.Item.IntrinsicHeight), drawableWithResult.Result);
+					}).ConfigureAwait(false);
+
+				if (!Completed)
+					return GenerateResult.Failed;
+			}
+			catch (Exception ex2)
+			{
+				await LoadPlaceHolderAsync(Parameters.ErrorPlaceholderPath, Parameters.ErrorPlaceholderSource, imageView, false).ConfigureAwait(false);
+				throw ex2;
+			}
+
+			return GenerateResult.Success;
+		}
+
+		/// <summary>
+		/// Tries to load requested image from the cache asynchronously.
+		/// </summary>
+		/// <returns>A boolean indicating if image was loaded from cache.</returns>
+		public override Task<CacheResult> TryLoadingFromCacheAsync()
+		{
+			var imageView = GetAttachedImageView();
+			return TryLoadingFromCacheAsync(imageView);
+		}
+
+		/// <summary>
+		/// Loads the image from given stream asynchronously.
+		/// </summary>
+		/// <returns>An awaitable task.</returns>
+		/// <param name="stream">The stream to get data from.</param>
+		public override async Task<GenerateResult> LoadFromStreamAsync(Stream stream)
+		{
+			if (stream == null)
+				return GenerateResult.Failed;
+
+			if (IsCancelled)
+				return GenerateResult.Canceled;
+
+			var imageView = GetAttachedImageView();
+			if (imageView == null)
+				return GenerateResult.InvalidTarget;
+
+			var resultWithDrawable = await GetDrawableAsync("Stream", ImageSource.Stream, false, false, stream).ConfigureAwait(false);
+			if (resultWithDrawable.HasError)
+			{
+				// Show error placeholder
+				await LoadPlaceHolderAsync(Parameters.ErrorPlaceholderPath, Parameters.ErrorPlaceholderSource, imageView, false).ConfigureAwait(false);
+
+				return resultWithDrawable.GenerateResult;
+			}
+
+			if (CanUseMemoryCache())
+			{
+				ImageCache.Instance.Add(GetKey(), resultWithDrawable.Item);
+			}
+
+			try
+			{
+				if (IsCancelled)
+					return GenerateResult.Canceled;
+
+				// Post on main thread
+				await MainThreadDispatcher.PostAsync(() =>
+					{
+						if (IsCancelled)
+							return;
+
+						if (imageView.Handle == IntPtr.Zero)
+							return;
+						
+						SetImageDrawable(imageView, resultWithDrawable.Item, UseFadeInBitmap);
+						
+						Completed = true;
+						Parameters?.OnSuccess(new ImageSize(resultWithDrawable.Item.IntrinsicWidth, resultWithDrawable.Item.IntrinsicHeight), resultWithDrawable.Result);
+					}).ConfigureAwait(false);
+
+				if (!Completed)
+					return GenerateResult.Failed;
+			}
+			catch (Exception ex2)
+			{
+				// Show error placeholder
+				await LoadPlaceHolderAsync(Parameters.ErrorPlaceholderPath, Parameters.ErrorPlaceholderSource, imageView, false).ConfigureAwait(false);
+				throw ex2;
+			}
+
+			return GenerateResult.Success;
+		}
+
+		protected virtual async Task<WithLoadingResult<SelfDisposingBitmapDrawable>> GetDrawableAsync(string path, ImageSource source, bool isLoadingPlaceHolder, bool isPlaceholder, Stream originalStream = null)
+		{
+			if (IsCancelled)
+				return new WithLoadingResult<SelfDisposingBitmapDrawable>(LoadingResult.Canceled);
+
+			// First decode with inJustDecodeBounds=true to check dimensions
+			var options = new BitmapFactory.Options
+			{
+				InJustDecodeBounds = true
+			};
+
+			Stream stream = null;
+			WithLoadingResult<Stream> streamWithResult;
+			if (originalStream != null)
+			{
+				streamWithResult = new WithLoadingResult<Stream>(originalStream, LoadingResult.Stream);
+			}
+			else
+			{
+				streamWithResult = await GetStreamAsync(path, source).ConfigureAwait(false);
+			}
+
+			if (streamWithResult.HasError)
+			{
+				if (streamWithResult.Result == LoadingResult.NotFound)
+				{
+					Logger.Error(string.Format("Not found: {0} from {1}", path, source.ToString()));
+				}
+				return new WithLoadingResult<SelfDisposingBitmapDrawable>(streamWithResult.Result);
+			}
+
+			stream = streamWithResult.Item;
+
+			try
+			{
+				try
+				{
+// NOTE: CURRENTLY NOT NEEDED							
+//							if (streamWithResult.Result == LoadingResult.Internet)
+//							{
+//								// When loading from internet stream we shouldn't block otherwise other downloads will be paused
+//								BitmapFactory.DecodeStream(stream, null, options);
+//							}
+//							else
+//							{
+						lock (_decodingLock)
+						{
+							BitmapFactory.DecodeStream(stream, null, options);
+						}
+//							}
+
+					if (!stream.CanSeek)
+					{
+						if (stream == originalStream)
+						{
+							// If we cannot seek the original stream then there's not much we can do
+							return new WithLoadingResult<SelfDisposingBitmapDrawable>(LoadingResult.Failed);
+						}
+						else
+						{
+							// Assets stream can't be seeked to origin position
+							stream.Dispose();
+							streamWithResult = await GetStreamAsync(path, source).ConfigureAwait(false);
+							if (streamWithResult.HasError)
+							{
+								return new WithLoadingResult<SelfDisposingBitmapDrawable>(streamWithResult.Result);
+							}
+
+							stream = streamWithResult.Item;
+						}
+					}
+					else
+					{
+						stream.Seek(0, SeekOrigin.Begin);
+					}
+				}
+				catch (Exception ex)
+				{
+					Logger.Error("Something wrong happened while asynchronously retrieving image size from file: " + path, ex);
+					return new WithLoadingResult<SelfDisposingBitmapDrawable>(LoadingResult.Failed);
+				}
+
+				if (IsCancelled)
+					return new WithLoadingResult<SelfDisposingBitmapDrawable>(LoadingResult.Canceled);
+
+				options.InPurgeable = true;
+				options.InJustDecodeBounds = false;
+
+				if (!ImageService.Config.LoadWithTransparencyChannel || Parameters.LoadTransparencyChannel == null || !Parameters.LoadTransparencyChannel.Value)
+				{
+					// Same quality but no transparency channel. This allows to save 50% of memory: 1 pixel=2bytes instead of 4.
+					options.InPreferredConfig = Bitmap.Config.Rgb565;
+				}
+
+				// CHECK IF BITMAP IS EXIF ROTATED
+				int exifRotation = 0;
+				if (source == ImageSource.Filepath)
+				{
+					exifRotation = path.GetExifRotationDegrees();
+				}
 
-namespace FFImageLoading.Work
-{
-	public class ImageLoaderTask : ImageLoaderTaskBase
-	{
-		private const float FADE_TRANSITION_MILISECONDS = 400f;
-		private static object _decodingLock = new object();
+				try
+				{
+					if (Parameters.DownSampleSize != null && (Parameters.DownSampleSize.Item1 > 0 || Parameters.DownSampleSize.Item2 > 0))
+					{
+						// Calculate inSampleSize
+						int downsampleWidth = Parameters.DownSampleSize.Item1;
+						int downsampleHeight = Parameters.DownSampleSize.Item2;
+
+						// if image is rotated, swap width/height
+						if (exifRotation == 90 || exifRotation == 270) 
+						{
+							downsampleWidth = Parameters.DownSampleSize.Item2;
+							downsampleHeight = Parameters.DownSampleSize.Item1;
+						}
+
+						if (Parameters.DownSampleUseDipUnits)
+						{
+							downsampleWidth = downsampleWidth.DpToPixels();
+							downsampleHeight = downsampleHeight.DpToPixels();
+						}
+
+						if (Parameters.DownSampleUseDipUnits)
+						{
+							downsampleWidth = downsampleWidth.DpToPixels();
+							downsampleHeight = downsampleHeight.DpToPixels();
+						}
+
+						options.InSampleSize = CalculateInSampleSize(options, downsampleWidth, downsampleHeight);
+
+						// If we're running on Honeycomb or newer, try to use inBitmap
+						if (Utils.HasHoneycomb())
+							AddInBitmapOptions(options);	
+					}
+				}
+				catch (Exception ex)
+				{
+					Logger.Error("Something wrong happened while adding decoding options to image: " + path, ex);
+				}
+
+				if (IsCancelled)
+					return new WithLoadingResult<SelfDisposingBitmapDrawable>(LoadingResult.Canceled);
+
+				Bitmap bitmap;
+				try
+				{
+// NOTE: CURRENTLY NOT NEEDED
+//							if (streamWithResult.Result == LoadingResult.Internet)
+//							{
+//								// When loading from internet stream we shouldn't block otherwise other downloads will be paused
+//								bitmap = BitmapFactory.DecodeStream(stream, null, options);
+//							}
+//							else
+//							{
+						lock (_decodingLock)
+						{
+							bitmap = BitmapFactory.DecodeStream(stream, null, options);
+						}
+//							}
+				}
+				catch (Java.Lang.Throwable vme)
+				{
+					if (vme.Class == Java.Lang.Class.FromType(typeof(Java.Lang.OutOfMemoryError)))
+					{
+						ImageCache.Instance.Clear(); // Clear will also force a Garbage collection
+					}
+					return new WithLoadingResult<SelfDisposingBitmapDrawable>(LoadingResult.Failed);
+				}
+				catch (Exception ex)
+				{
+					Logger.Error("Something wrong happened while asynchronously loading/decoding image: " + path, ex);
+					return new WithLoadingResult<SelfDisposingBitmapDrawable>(LoadingResult.Failed);
+				}
+
+				if (bitmap == null)
+					return new WithLoadingResult<SelfDisposingBitmapDrawable>(LoadingResult.Failed);
+
+				if (IsCancelled)
+					return new WithLoadingResult<SelfDisposingBitmapDrawable>(LoadingResult.Canceled);
 
-		private readonly WeakReference<ImageView> _imageWeakReference;
-		private WeakReference<Drawable> _loadingPlaceholderWeakReference;
-
-		public ImageLoaderTask(IDownloadCache downloadCache, IMainThreadDispatcher mainThreadDispatcher, IMiniLogger miniLogger, TaskParameter parameters, ImageView imageView)
-			: base(mainThreadDispatcher, miniLogger, parameters, true)
-		{
-			DownloadCache = downloadCache;
-
-			if (imageView != null)
-			{
-				_imageWeakReference = new WeakReference<ImageView>(imageView);
-			}
-		}
-
-		/// <summary>
-		/// This constructor is useful for child classes only. It can help when having a totally different loading logic.
-		/// </summary>
-		/// <param name="miniLogger">Logger</param>
-		/// <param name="key">Key.</param>
-		/// <param name="imageView">Image view.</param>
-		protected ImageLoaderTask(IDownloadCache downloadCache, IMainThreadDispatcher mainThreadDispatcher, IMiniLogger miniLogger, string key, ImageView imageView)
-			: this(downloadCache, mainThreadDispatcher, miniLogger, TaskParameter.FromFile(key), imageView)
-		{
-		}
-
-		/// <summary>
-		/// Indicates if the task uses the same native control
-		/// </summary>
-		/// <returns><c>true</c>, if same native control is used, <c>false</c> otherwise.</returns>
-		/// <param name="task">Task to check.</param>
-		public override bool UsesSameNativeControl(IImageLoaderTask task)
-		{
-			var loaderTask = task as ImageLoaderTask;
-			if (loaderTask == null)
-				return false;
-			return UsesSameNativeControl(loaderTask);
-		}
-
-		private bool UsesSameNativeControl(ImageLoaderTask task)
-		{
-			ImageView currentControl;
-			_imageWeakReference.TryGetTarget(out currentControl);
-
-			ImageView control;
-			task._imageWeakReference.TryGetTarget(out control);
-			if (currentControl == null || control == null || currentControl.Handle == IntPtr.Zero || control.Handle == IntPtr.Zero)
-				return false;
-
-			return currentControl.Handle == control.Handle;
-		}
-
-		/// <summary>
-		/// Prepares the instance before it runs.
-		/// </summary>
-		public override async Task<bool> PrepareAndTryLoadingFromCacheAsync()
-		{
-			ImageView imageView;
-			_imageWeakReference.TryGetTarget(out imageView);
-			if (imageView == null)
-				return false;
-
-			if (CanUseMemoryCache())
-			{
-				var cacheResult = await TryLoadingFromCacheAsync(imageView).ConfigureAwait(false);
-				if (cacheResult == CacheResult.Found || cacheResult == CacheResult.ErrorOccured) // If image is loaded from cache there is nothing to do here anymore, if something weird happened with the cache... error callback has already been called, let's just leave
-				return true; // stop processing if loaded from cache OR if loading from cached raised an exception
-
-				if (IsCancelled)
-					return true; // stop processing if cancelled
-			}
-
-			bool hasDrawable = await LoadPlaceHolderAsync(Parameters.LoadingPlaceholderPath, Parameters.LoadingPlaceholderSource, imageView, true).ConfigureAwait(false);
-			if (!hasDrawable)
-			{
-				// Assign the Drawable to the image
-				var drawable = new AsyncDrawable(Context.Resources, null, this);
-				await MainThreadDispatcher.PostAsync(() =>
-					{
-						if (imageView.Handle == IntPtr.Zero)
-							return;
-
-						imageView.SetImageDrawable(drawable);
-					}).ConfigureAwait(false);
-			}
-
-			return false;
-		}
-
-		/// <summary>
-		/// Gets or sets a value indicating whether a fade in transition is used to show the image.
-		/// </summary>
-		/// <value><c>true</c> if a fade in transition is used; otherwise, <c>false</c>.</value>
-		public bool UseFadeInBitmap 
-		{ 
-			get
-			{
-				return Parameters.FadeAnimationEnabled.HasValue ? 
-					Parameters.FadeAnimationEnabled.Value : ImageService.Config.FadeAnimationEnabled;
-			}
-		}
-
-		protected IDownloadCache DownloadCache { get; private set; }
-
-		protected Context Context
-		{
-			get
-			{
-				return Android.App.Application.Context.ApplicationContext;
-			}
-		}
-
-		/// <summary>
-		/// Runs the image loading task: gets image from file, url, asset or cache. Then assign it to the imageView.
-		/// </summary>
-		protected override async Task<GenerateResult> TryGeneratingImageAsync()
-		{
-			WithLoadingResult<SelfDisposingBitmapDrawable> drawableWithResult;
-			if (string.IsNullOrWhiteSpace(Parameters.Path))
-			{
-				drawableWithResult = new WithLoadingResult<SelfDisposingBitmapDrawable>(LoadingResult.Failed);
-			}
-			else
-			{
-				try
-				{
-					drawableWithResult = await RetrieveDrawableAsync(Parameters.Path, Parameters.Source, false, false).ConfigureAwait(false);
-				}
-				catch (Exception ex)
-				{
-					Logger.Error("An error occured while retrieving drawable.", ex);
-					drawableWithResult = new WithLoadingResult<SelfDisposingBitmapDrawable>(LoadingResult.Failed);
-				}
-			}
-
-			var imageView = GetAttachedImageView();
-			if (imageView == null)
-				return GenerateResult.InvalidTarget;
-
-			if (drawableWithResult.HasError)
-			{
-				// Show error placeholder
-				await LoadPlaceHolderAsync(Parameters.ErrorPlaceholderPath, Parameters.ErrorPlaceholderSource, imageView, false).ConfigureAwait(false);
-				return drawableWithResult.GenerateResult;
-			}
-				
-			try
-			{
-				if (IsCancelled)
-					return GenerateResult.Canceled;
-
-				// Post on main thread
-				await MainThreadDispatcher.PostAsync(() =>
-					{
-						if (IsCancelled)
-							return;
-						
-						if (imageView.Handle == IntPtr.Zero)
-							return;
-						
-						SetImageDrawable(imageView, drawableWithResult.Item, UseFadeInBitmap);
-						
-						Completed = true;
-						Parameters?.OnSuccess(new ImageSize(drawableWithResult.Item.IntrinsicWidth, drawableWithResult.Item.IntrinsicHeight), drawableWithResult.Result);
-					}).ConfigureAwait(false);
-
-				if (!Completed)
-					return GenerateResult.Failed;
-			}
-			catch (Exception ex2)
-			{
-				await LoadPlaceHolderAsync(Parameters.ErrorPlaceholderPath, Parameters.ErrorPlaceholderSource, imageView, false).ConfigureAwait(false);
-				throw ex2;
-			}
-
-			return GenerateResult.Success;
-		}
-
-		/// <summary>
-		/// Tries to load requested image from the cache asynchronously.
-		/// </summary>
-		/// <returns>A boolean indicating if image was loaded from cache.</returns>
-		public override Task<CacheResult> TryLoadingFromCacheAsync()
-		{
-			var imageView = GetAttachedImageView();
-			return TryLoadingFromCacheAsync(imageView);
-		}
-
-		/// <summary>
-		/// Loads the image from given stream asynchronously.
-		/// </summary>
-		/// <returns>An awaitable task.</returns>
-		/// <param name="stream">The stream to get data from.</param>
-		public override async Task<GenerateResult> LoadFromStreamAsync(Stream stream)
-		{
-			if (stream == null)
-				return GenerateResult.Failed;
-
-			if (IsCancelled)
-				return GenerateResult.Canceled;
-
-			var imageView = GetAttachedImageView();
-			if (imageView == null)
-				return GenerateResult.InvalidTarget;
-
-			var resultWithDrawable = await GetDrawableAsync("Stream", ImageSource.Stream, false, false, stream).ConfigureAwait(false);
-			if (resultWithDrawable.HasError)
-			{
-				// Show error placeholder
-				await LoadPlaceHolderAsync(Parameters.ErrorPlaceholderPath, Parameters.ErrorPlaceholderSource, imageView, false).ConfigureAwait(false);
-
-				return resultWithDrawable.GenerateResult;
-			}
-
-			if (CanUseMemoryCache())
-			{
-				ImageCache.Instance.Add(GetKey(), resultWithDrawable.Item);
-			}
-
-			try
-			{
-				if (IsCancelled)
-					return GenerateResult.Canceled;
-
-				// Post on main thread
-				await MainThreadDispatcher.PostAsync(() =>
-					{
-						if (IsCancelled)
-							return;
-
-						if (imageView.Handle == IntPtr.Zero)
-							return;
-						
-						SetImageDrawable(imageView, resultWithDrawable.Item, UseFadeInBitmap);
-						
-						Completed = true;
-						Parameters?.OnSuccess(new ImageSize(resultWithDrawable.Item.IntrinsicWidth, resultWithDrawable.Item.IntrinsicHeight), resultWithDrawable.Result);
-					}).ConfigureAwait(false);
-
-				if (!Completed)
-					return GenerateResult.Failed;
-			}
-			catch (Exception ex2)
-			{
-				// Show error placeholder
-				await LoadPlaceHolderAsync(Parameters.ErrorPlaceholderPath, Parameters.ErrorPlaceholderSource, imageView, false).ConfigureAwait(false);
-				throw ex2;
-			}
-
-			return GenerateResult.Success;
-		}
-
-		protected virtual async Task<WithLoadingResult<SelfDisposingBitmapDrawable>> GetDrawableAsync(string path, ImageSource source, bool isLoadingPlaceHolder, bool isPlaceholder, Stream originalStream = null)
-		{
-			if (IsCancelled)
-				return new WithLoadingResult<SelfDisposingBitmapDrawable>(LoadingResult.Canceled);
-
-				if (IsCancelled)
-					return new WithLoadingResult<SelfDisposingBitmapDrawable>(LoadingResult.Canceled);
-
-				// First decode with inJustDecodeBounds=true to check dimensions
-				var options = new BitmapFactory.Options
-				{
-					InJustDecodeBounds = true
-				};
-
-				Stream stream = null;
-				WithLoadingResult<Stream> streamWithResult;
-				if (originalStream != null)
-				{
-					streamWithResult = new WithLoadingResult<Stream>(originalStream, LoadingResult.Stream);
-				}
-				else
-				{
-					streamWithResult = await GetStreamAsync(path, source).ConfigureAwait(false);
-				}
-
-				if (streamWithResult.HasError)
-				{
-					if (streamWithResult.Result == LoadingResult.NotFound)
-					{
-						Logger.Error(string.Format("Not found: {0} from {1}", path, source.ToString()));
-					}
-					return new WithLoadingResult<SelfDisposingBitmapDrawable>(streamWithResult.Result);
-				}
-
-				stream = streamWithResult.Item;
-
-				try
-				{
-					try
-					{
-// NOTE: CURRENTLY NOT NEEDED							
-//							if (streamWithResult.Result == LoadingResult.Internet)
-//							{
-//								// When loading from internet stream we shouldn't block otherwise other downloads will be paused
-//								BitmapFactory.DecodeStream(stream, null, options);
-//							}
-//							else
-//							{
-							lock (_decodingLock)
-							{
-								BitmapFactory.DecodeStream(stream, null, options);
-							}
-//							}
-
-						if (!stream.CanSeek)
-						{
-							if (stream == originalStream)
-							{
-								// If we cannot seek the original stream then there's not much we can do
-								return new WithLoadingResult<SelfDisposingBitmapDrawable>(LoadingResult.Failed);
-							}
-							else
-							{
-								// Assets stream can't be seeked to origin position
-								stream.Dispose();
-								streamWithResult = await GetStreamAsync(path, source).ConfigureAwait(false);
-								if (streamWithResult.HasError)
-								{
-									return new WithLoadingResult<SelfDisposingBitmapDrawable>(streamWithResult.Result);
-								}
-
-								stream = streamWithResult.Item;
-							}
-						}
-						else
-						{
-							stream.Seek(0, SeekOrigin.Begin);
-						}
-					}
-					catch (Exception ex)
-					{
-						Logger.Error("Something wrong happened while asynchronously retrieving image size from file: " + path, ex);
-						return new WithLoadingResult<SelfDisposingBitmapDrawable>(LoadingResult.Failed);
-					}
-
-					if (IsCancelled)
-						return new WithLoadingResult<SelfDisposingBitmapDrawable>(LoadingResult.Canceled);
-
-					options.InPurgeable = true;
-					options.InJustDecodeBounds = false;
-
-					if (!ImageService.Config.LoadWithTransparencyChannel || Parameters.LoadTransparencyChannel == null || !Parameters.LoadTransparencyChannel.Value)
-					{
-						// Same quality but no transparency channel. This allows to save 50% of memory: 1 pixel=2bytes instead of 4.
-						options.InPreferredConfig = Bitmap.Config.Rgb565;
-					}
-
-<<<<<<< HEAD
-					try
-					{
-						if (Parameters.DownSampleSize != null && (Parameters.DownSampleSize.Item1 > 0 || Parameters.DownSampleSize.Item2 > 0))
-=======
-						// CHECK IF BITMAP IS EXIF ROTATED
-						int exifRotation = 0;
-						if (source == ImageSource.Filepath)
-						{
-							exifRotation = path.GetExifRotationDegrees();
-						}
-
-						try
->>>>>>> ae02b292
-						{
-							// Calculate inSampleSize
-
-<<<<<<< HEAD
-							int downsampleWidth = Parameters.DownSampleSize.Item1;
-							int downsampleHeight = Parameters.DownSampleSize.Item2;
-=======
-								// if image is rotated, swap width/height
-								if (exifRotation == 90 || exifRotation == 270) 
-								{
-									downsampleWidth = Parameters.DownSampleSize.Item2;
-									downsampleHeight = Parameters.DownSampleSize.Item1;
-								}
-
-								if (Parameters.DownSampleUseDipUnits)
-								{
-									downsampleWidth = downsampleWidth.DpToPixels();
-									downsampleHeight = downsampleHeight.DpToPixels();
-								}
->>>>>>> ae02b292
-
-							if (Parameters.DownSampleUseDipUnits)
-							{
-								downsampleWidth = downsampleWidth.DpToPixels();
-								downsampleHeight = downsampleHeight.DpToPixels();
-							}
-
-							options.InSampleSize = CalculateInSampleSize(options, downsampleWidth, downsampleHeight);
-						}
-
-						// If we're running on Honeycomb or newer, try to use inBitmap
-						if (Utils.HasHoneycomb())
-							AddInBitmapOptions(options);
-					}
-					catch (Exception ex)
-					{
-						Logger.Error("Something wrong happened while adding decoding options to image: " + path, ex);
-					}
-
-					if (IsCancelled)
-						return new WithLoadingResult<SelfDisposingBitmapDrawable>(LoadingResult.Canceled);
-
-					Bitmap bitmap;
-					try
-					{
-// NOTE: CURRENTLY NOT NEEDED
-//							if (streamWithResult.Result == LoadingResult.Internet)
-//							{
-//								// When loading from internet stream we shouldn't block otherwise other downloads will be paused
-//								bitmap = BitmapFactory.DecodeStream(stream, null, options);
-//							}
-//							else
-//							{
-							lock (_decodingLock)
-							{
-								bitmap = BitmapFactory.DecodeStream(stream, null, options);
-							}
-//							}
-					}
-					catch (Java.Lang.Throwable vme)
-					{
-						if (vme.Class == Java.Lang.Class.FromType(typeof(Java.Lang.OutOfMemoryError)))
-						{
-							ImageCache.Instance.Clear(); // Clear will also force a Garbage collection
-						}
-						return new WithLoadingResult<SelfDisposingBitmapDrawable>(LoadingResult.Failed);
-					}
-					catch (Exception ex)
-					{
-						Logger.Error("Something wrong happened while asynchronously loading/decoding image: " + path, ex);
-						return new WithLoadingResult<SelfDisposingBitmapDrawable>(LoadingResult.Failed);
-					}
-
-					if (bitmap == null)
-						return new WithLoadingResult<SelfDisposingBitmapDrawable>(LoadingResult.Failed);
-
-					if (IsCancelled)
-						return new WithLoadingResult<SelfDisposingBitmapDrawable>(LoadingResult.Canceled);
-
-<<<<<<< HEAD
-					bool transformPlaceholdersEnabled = Parameters.TransformPlaceholdersEnabled.HasValue ? 
-						Parameters.TransformPlaceholdersEnabled.Value : ImageService.Config.TransformPlaceholders;
-=======
-						// APPLY EXIF ORIENTATION IF NEEDED
-						if (exifRotation != 0)
-							bitmap = bitmap.ToRotatedBitmap(exifRotation);
-
-						bool transformPlaceholdersEnabled = Parameters.TransformPlaceholdersEnabled.HasValue ? 
-							Parameters.TransformPlaceholdersEnabled.Value : ImageService.Config.TransformPlaceholders;
->>>>>>> ae02b292
-
-					if (Parameters.Transformations != null && Parameters.Transformations.Count > 0
-						&& (!isPlaceholder || (isPlaceholder && transformPlaceholdersEnabled)))
-					{
-						foreach (var transformation in Parameters.Transformations.ToList() /* to prevent concurrency issues */)
-						{
-							if (IsCancelled)
-								return new WithLoadingResult<SelfDisposingBitmapDrawable>(LoadingResult.Canceled);
-
-							try
-							{
-								var old = bitmap;
-
-								// Applying a transformation is both CPU and memory intensive
-								lock (_decodingLock)
-								{
-									var bitmapHolder = transformation.Transform(new BitmapHolder(bitmap));
-									bitmap = bitmapHolder.ToNative();
-								}
-
-								// Transformation succeeded, so garbage the source
-								if (old != null && old.Handle != IntPtr.Zero && !old.IsRecycled && old != bitmap && old.Handle != bitmap.Handle)
-								{
-									old.Recycle();
-									old.Dispose();
-								}
-
-							}
-							catch (Exception ex)
-							{
-								Logger.Error("Can't apply transformation " + transformation.Key + " to image " + path, ex);
-							}
-						}
-					}
-
-					if (isLoadingPlaceHolder)
-					{
-						return WithLoadingResult.Encapsulate<SelfDisposingBitmapDrawable>(new SelfDisposingAsyncDrawable(Context.Resources, bitmap, this), streamWithResult.Result);
-					}
-					else
-					{
-						Drawable placeholderDrawable = null;
-						if (_loadingPlaceholderWeakReference != null)
-						{
-							_loadingPlaceholderWeakReference.TryGetTarget(out placeholderDrawable);
-						}
-
-						return WithLoadingResult.Encapsulate<SelfDisposingBitmapDrawable>(new FFBitmapDrawable(Context.Resources, bitmap, placeholderDrawable, FADE_TRANSITION_MILISECONDS, UseFadeInBitmap), streamWithResult.Result);
-					}
-				}
-				finally
-				{
-					if (stream != null)
-						stream.Dispose();
-				}
-		}
-
-		/// <summary>
-		/// Loads given placeHolder into the imageView.
-		/// </summary>
-		/// <returns>An awaitable task.</returns>
-		/// <param name="placeholderPath">Full path to the placeholder.</param>
-		/// <param name="source">Source for the path: local, web, assets</param>
-		protected async Task<bool> LoadPlaceHolderAsync(string placeholderPath, ImageSource source, ImageView imageView, bool isLoadingPlaceholder)
-		{
-			if (string.IsNullOrWhiteSpace(placeholderPath))
-				return false;
-
-			if (imageView == null)
-				return false;
-
-			BitmapDrawable drawable = ImageCache.Instance.Get(GetKey(placeholderPath));
-
-			if (drawable != null && drawable.Handle != IntPtr.Zero 
-				&& drawable.Bitmap != null && drawable.Bitmap.Handle != IntPtr.Zero && !drawable.Bitmap.IsRecycled)
-			{
-				// We should wrap drawable in an AsyncDrawable, nothing is deferred
-				drawable = new SelfDisposingAsyncDrawable(Context.Resources, drawable.Bitmap, this);
-			}
-			else
-			{
-				// Here we asynchronously load our placeholder: it is deferred so we need a temporary AsyncDrawable
-				drawable = new AsyncDrawable(Context.Resources, null, this);
-				await MainThreadDispatcher.PostAsync(() =>
-				{
-					if (imageView.Handle == IntPtr.Zero)
-						return;
-						
-					imageView.SetImageDrawable(drawable); // temporary assign this AsyncDrawable
-						
-				}).ConfigureAwait(false);
-
-				try
-				{
-					var drawableWithResult = await RetrieveDrawableAsync(placeholderPath, source, isLoadingPlaceholder, true).ConfigureAwait(false);
-					drawable = drawableWithResult.Item;
-				}
-				catch (Exception ex)
-				{
-					Logger.Error("An error occured while retrieving drawable.", ex);
-					return false;
-				}
-			}
-
-			if (drawable == null)
-				return false;
-
-			_loadingPlaceholderWeakReference = new WeakReference<Drawable>(drawable);
-
-			if (IsCancelled)
-				return false;
-
-			await MainThreadDispatcher.PostAsync(() =>
-			{
-				if (IsCancelled)
-					return;
-					
-				if (imageView.Handle == IntPtr.Zero)
-					return;
-					
-				SetImageDrawable(imageView, drawable, false);
-					
-			}).ConfigureAwait(false);
-
-			return true;
-		}
-
-		/// <summary>
-		/// Tries to load requested image from the cache asynchronously.
-		/// </summary>
-		/// <returns>A boolean indicating if image was loaded from cache.</returns>
-		private async Task<CacheResult> TryLoadingFromCacheAsync(ImageView imageView)
-		{
-			try
-			{
-				if (imageView == null)
-					return CacheResult.NotFound; // weird situation, dunno what to do
-
-				if (IsCancelled)
-					return CacheResult.NotFound; // not sure what to return in that case
-
-				var key = GetKey();
-
-				if (string.IsNullOrWhiteSpace(key))
-					return CacheResult.NotFound;
-
-				var value = ImageCache.Instance.Get(key);
-				if (value == null)
-					return CacheResult.NotFound; // not available in the cache
-
-				if (IsCancelled)
-					return CacheResult.NotFound; // not sure what to return in that case
-
-				value.SetIsRetained(true);
-
-				try
-				{
-					Logger.Debug(string.Format("Image from cache: {0}", key));
-					await MainThreadDispatcher.PostAsync(() =>
-						{
-							if (IsCancelled)
-								return;
-
-							var ffDrawable = value as FFBitmapDrawable;
-							if (ffDrawable != null)
-								ffDrawable.StopFadeAnimation();
-
-							if (imageView.Handle == IntPtr.Zero)
-								return;
-
-							imageView.SetImageDrawable(value);
-
-							if (Utils.HasJellyBean() && imageView.AdjustViewBounds)
-							{
-								imageView.LayoutParameters.Height = value.IntrinsicHeight;
-								imageView.LayoutParameters.Width = value.IntrinsicWidth;
-							}
-
-							Completed = true;
-
-							Parameters?.OnSuccess(new ImageSize(value.IntrinsicWidth, value.IntrinsicHeight), LoadingResult.MemoryCache);
-						}).ConfigureAwait(false);
-
-					if (!Completed)
-						return CacheResult.NotFound; // not sure what to return in that case
-
-					return CacheResult.Found; // found and loaded from cache
-				}
-				finally
-				{
-					value.SetIsRetained(false);
-				}
-			}
-			catch (Exception ex)
-			{
-				Parameters?.OnError(ex);
-				return CacheResult.ErrorOccured; // weird, what can we do if loading from cache fails
-			}
-		}
-
-		private async Task<WithLoadingResult<Stream>> GetStreamAsync(string path, ImageSource source)
-		{
-			if (string.IsNullOrWhiteSpace(path))
-				return new WithLoadingResult<Stream>(LoadingResult.Failed);
-
-			try
-			{
-				using (var resolver = StreamResolverFactory.GetResolver(source, Parameters, DownloadCache))
-				{
-					return await resolver.GetStream(path, CancellationToken.Token).ConfigureAwait(false);
-				}
-			}
-			catch (System.OperationCanceledException)
-			{
-				Logger.Debug(string.Format("Image request for {0} got cancelled.", path));
-				return new WithLoadingResult<Stream>(LoadingResult.Canceled);
-			}
-			catch (Exception ex)
-			{
-				Logger.Error("Unable to retrieve image data", ex);
-				return new WithLoadingResult<Stream>(LoadingResult.Failed);
-			}
-		}
-
-		// bitmaps using the decode* methods from {@link android.graphics.BitmapFactory}. This implementation calculates
-		// having a width and height equal to or larger than the requested width and height.
-		private async Task<WithLoadingResult<SelfDisposingBitmapDrawable>> RetrieveDrawableAsync(string sourcePath, ImageSource source, bool isLoadingPlaceHolder, bool isPlaceholder)
-		{
-			if (string.IsNullOrWhiteSpace(sourcePath))
-				return new WithLoadingResult<SelfDisposingBitmapDrawable>(LoadingResult.Failed);
-
-			// If the image cache is available and this task has not been cancelled by another
-			// thread and the ImageView that was originally bound to this task is still bound back
-			// to this task and our "exit early" flag is not set then try and fetch the bitmap from
-			// the cache
-			if (IsCancelled || ImageService.ExitTasksEarly)
-				return new WithLoadingResult<SelfDisposingBitmapDrawable>(LoadingResult.Canceled);
-
-			if (GetAttachedImageView() == null)
-				return new WithLoadingResult<SelfDisposingBitmapDrawable>(LoadingResult.InvalidTarget);
-
-			var drawableWithResult = await GetDrawableAsync(sourcePath, source, isLoadingPlaceHolder, isPlaceholder).ConfigureAwait(false);
-			if (drawableWithResult.HasError)
-				return drawableWithResult;
-
-			// FMT: even if it was canceled, if we have the bitmap we add it to the cache
-			ImageCache.Instance.Add(GetKey(sourcePath), drawableWithResult.Item);
-			return drawableWithResult;
-		}
-
-		/// <summary>
-		/// Calculate an inSampleSize for use in a {@link android.graphics.BitmapFactory.Options} object when decoding
-		/// the closest inSampleSize that is a power of 2 and will result in the final decoded bitmap
-		/// </summary>
-		/// <param name="options"></param>
-		/// <param name="reqWidth"></param>
-		/// <param name="reqHeight"></param>
-		/// <returns></returns>
-		private int CalculateInSampleSize(BitmapFactory.Options options, int reqWidth, int reqHeight)
-		{
-			// Raw height and width of image
-			float height = options.OutHeight;
-			float width = options.OutWidth;
-
-			if (reqWidth == 0)
-				reqWidth = (int)((reqHeight / height) * width);
-
-			if (reqHeight == 0)
-				reqHeight = (int)((reqWidth / width) * height);
-
-			double inSampleSize = 1D;
-
-			if (height > reqHeight || width > reqWidth)
-			{
-				int halfHeight = (int)(height / 2);
-				int halfWidth = (int)(width / 2);
-
-				// Calculate a inSampleSize that is a power of 2 - the decoder will use a value that is a power of two anyway.
-				while ((halfHeight / inSampleSize) > reqHeight && (halfWidth / inSampleSize) > reqWidth)
-				{
-					inSampleSize *= 2;
-				}
-			}
-
-			return (int)inSampleSize;
-		}
-
-		private void AddInBitmapOptions(BitmapFactory.Options options)
-		{
-			// inBitmap only works with mutable bitmaps so force the decoder to
-			// return mutable bitmaps.
-			options.InMutable = true;
-
-
-			// Try and find a bitmap to use for inBitmap
-			SelfDisposingBitmapDrawable bitmapDrawable = null;
-			try
-			{
-				bitmapDrawable = ImageCache.Instance.GetBitmapDrawableFromReusableSet(options);
-				var bitmap = bitmapDrawable == null ? null : bitmapDrawable.Bitmap;
-
-				if (bitmap != null && bitmap.Handle != IntPtr.Zero && !bitmap.IsRecycled)
-				{
-					options.InBitmap = bitmapDrawable.Bitmap;
-				}
-			}
-			finally
-			{
-				if (bitmapDrawable != null)
-				{
-					bitmapDrawable.SetIsRetained(false);
-				}
-			}
-		}
-
-		private ImageView GetAttachedImageView()
-		{
-			ImageView imageView;
-			_imageWeakReference.TryGetTarget(out imageView);
-
-			if (imageView == null || imageView.Handle == IntPtr.Zero)
-				return null;
-
-			var task = imageView.GetImageLoaderTask();
-
-			return this == task
-				? imageView
-				: null;
-		}
-
-		private void SetImageDrawable(ImageView imageView, Drawable drawable, bool fadeIn)
-		{
-			if (Utils.HasJellyBean() && imageView.AdjustViewBounds)
-			{
-				imageView.LayoutParameters.Height = drawable.IntrinsicHeight;
-				imageView.LayoutParameters.Width = drawable.IntrinsicWidth;
-			}
-
-			imageView.SetImageDrawable(drawable);
-		}
-	}
+				// APPLY EXIF ORIENTATION IF NEEDED
+				if (exifRotation != 0)
+					bitmap = bitmap.ToRotatedBitmap(exifRotation);
+
+				bool transformPlaceholdersEnabled = Parameters.TransformPlaceholdersEnabled.HasValue ? 
+					Parameters.TransformPlaceholdersEnabled.Value : ImageService.Config.TransformPlaceholders;
+
+				if (Parameters.Transformations != null && Parameters.Transformations.Count > 0
+					&& (!isPlaceholder || (isPlaceholder && transformPlaceholdersEnabled)))
+				{
+					foreach (var transformation in Parameters.Transformations.ToList() /* to prevent concurrency issues */)
+					{
+						if (IsCancelled)
+							return new WithLoadingResult<SelfDisposingBitmapDrawable>(LoadingResult.Canceled);
+
+						try
+						{
+							var old = bitmap;
+
+							// Applying a transformation is both CPU and memory intensive
+							lock (_decodingLock)
+							{
+								var bitmapHolder = transformation.Transform(new BitmapHolder(bitmap));
+								bitmap = bitmapHolder.ToNative();
+							}
+
+							// Transformation succeeded, so garbage the source
+							if (old != null && old.Handle != IntPtr.Zero && !old.IsRecycled && old != bitmap && old.Handle != bitmap.Handle)
+							{
+								old.Recycle();
+								old.Dispose();
+							}
+
+						}
+						catch (Exception ex)
+						{
+							Logger.Error("Can't apply transformation " + transformation.Key + " to image " + path, ex);
+						}
+					}
+				}
+
+				if (isLoadingPlaceHolder)
+				{
+					return WithLoadingResult.Encapsulate<SelfDisposingBitmapDrawable>(new SelfDisposingAsyncDrawable(Context.Resources, bitmap, this), streamWithResult.Result);
+				}
+				else
+				{
+					Drawable placeholderDrawable = null;
+					if (_loadingPlaceholderWeakReference != null)
+					{
+						_loadingPlaceholderWeakReference.TryGetTarget(out placeholderDrawable);
+					}
+
+					return WithLoadingResult.Encapsulate<SelfDisposingBitmapDrawable>(new FFBitmapDrawable(Context.Resources, bitmap, placeholderDrawable, FADE_TRANSITION_MILISECONDS, UseFadeInBitmap), streamWithResult.Result);
+				}
+			}
+			finally
+			{
+				if (stream != null)
+					stream.Dispose();
+			}
+		}
+
+		/// <summary>
+		/// Loads given placeHolder into the imageView.
+		/// </summary>
+		/// <returns>An awaitable task.</returns>
+		/// <param name="placeholderPath">Full path to the placeholder.</param>
+		/// <param name="source">Source for the path: local, web, assets</param>
+		protected async Task<bool> LoadPlaceHolderAsync(string placeholderPath, ImageSource source, ImageView imageView, bool isLoadingPlaceholder)
+		{
+			if (string.IsNullOrWhiteSpace(placeholderPath))
+				return false;
+
+			if (imageView == null)
+				return false;
+
+			BitmapDrawable drawable = ImageCache.Instance.Get(GetKey(placeholderPath));
+
+			if (drawable != null && drawable.Handle != IntPtr.Zero 
+				&& drawable.Bitmap != null && drawable.Bitmap.Handle != IntPtr.Zero && !drawable.Bitmap.IsRecycled)
+			{
+				// We should wrap drawable in an AsyncDrawable, nothing is deferred
+				drawable = new SelfDisposingAsyncDrawable(Context.Resources, drawable.Bitmap, this);
+			}
+			else
+			{
+				// Here we asynchronously load our placeholder: it is deferred so we need a temporary AsyncDrawable
+				drawable = new AsyncDrawable(Context.Resources, null, this);
+				await MainThreadDispatcher.PostAsync(() =>
+				{
+					if (imageView.Handle == IntPtr.Zero)
+						return;
+						
+					imageView.SetImageDrawable(drawable); // temporary assign this AsyncDrawable
+						
+				}).ConfigureAwait(false);
+
+				try
+				{
+					var drawableWithResult = await RetrieveDrawableAsync(placeholderPath, source, isLoadingPlaceholder, true).ConfigureAwait(false);
+					drawable = drawableWithResult.Item;
+				}
+				catch (Exception ex)
+				{
+					Logger.Error("An error occured while retrieving drawable.", ex);
+					return false;
+				}
+			}
+
+			if (drawable == null)
+				return false;
+
+			_loadingPlaceholderWeakReference = new WeakReference<Drawable>(drawable);
+
+			if (IsCancelled)
+				return false;
+
+			await MainThreadDispatcher.PostAsync(() =>
+			{
+				if (IsCancelled)
+					return;
+					
+				if (imageView.Handle == IntPtr.Zero)
+					return;
+					
+				SetImageDrawable(imageView, drawable, false);
+					
+			}).ConfigureAwait(false);
+
+			return true;
+		}
+
+		/// <summary>
+		/// Tries to load requested image from the cache asynchronously.
+		/// </summary>
+		/// <returns>A boolean indicating if image was loaded from cache.</returns>
+		private async Task<CacheResult> TryLoadingFromCacheAsync(ImageView imageView)
+		{
+			try
+			{
+				if (imageView == null)
+					return CacheResult.NotFound; // weird situation, dunno what to do
+
+				if (IsCancelled)
+					return CacheResult.NotFound; // not sure what to return in that case
+
+				var key = GetKey();
+
+				if (string.IsNullOrWhiteSpace(key))
+					return CacheResult.NotFound;
+
+				var value = ImageCache.Instance.Get(key);
+				if (value == null)
+					return CacheResult.NotFound; // not available in the cache
+
+				if (IsCancelled)
+					return CacheResult.NotFound; // not sure what to return in that case
+
+				value.SetIsRetained(true);
+
+				try
+				{
+					Logger.Debug(string.Format("Image from cache: {0}", key));
+					await MainThreadDispatcher.PostAsync(() =>
+						{
+							if (IsCancelled)
+								return;
+
+							var ffDrawable = value as FFBitmapDrawable;
+							if (ffDrawable != null)
+								ffDrawable.StopFadeAnimation();
+
+							if (imageView.Handle == IntPtr.Zero)
+								return;
+
+							imageView.SetImageDrawable(value);
+
+							if (Utils.HasJellyBean() && imageView.AdjustViewBounds)
+							{
+								imageView.LayoutParameters.Height = value.IntrinsicHeight;
+								imageView.LayoutParameters.Width = value.IntrinsicWidth;
+							}
+
+							Completed = true;
+
+							Parameters?.OnSuccess(new ImageSize(value.IntrinsicWidth, value.IntrinsicHeight), LoadingResult.MemoryCache);
+						}).ConfigureAwait(false);
+
+					if (!Completed)
+						return CacheResult.NotFound; // not sure what to return in that case
+
+					return CacheResult.Found; // found and loaded from cache
+				}
+				finally
+				{
+					value.SetIsRetained(false);
+				}
+			}
+			catch (Exception ex)
+			{
+				Parameters?.OnError(ex);
+				return CacheResult.ErrorOccured; // weird, what can we do if loading from cache fails
+			}
+		}
+
+		private async Task<WithLoadingResult<Stream>> GetStreamAsync(string path, ImageSource source)
+		{
+			if (string.IsNullOrWhiteSpace(path))
+				return new WithLoadingResult<Stream>(LoadingResult.Failed);
+
+			try
+			{
+				using (var resolver = StreamResolverFactory.GetResolver(source, Parameters, DownloadCache))
+				{
+					return await resolver.GetStream(path, CancellationToken.Token).ConfigureAwait(false);
+				}
+			}
+			catch (System.OperationCanceledException)
+			{
+				Logger.Debug(string.Format("Image request for {0} got cancelled.", path));
+				return new WithLoadingResult<Stream>(LoadingResult.Canceled);
+			}
+			catch (Exception ex)
+			{
+				Logger.Error("Unable to retrieve image data", ex);
+				return new WithLoadingResult<Stream>(LoadingResult.Failed);
+			}
+		}
+
+		// bitmaps using the decode* methods from {@link android.graphics.BitmapFactory}. This implementation calculates
+		// having a width and height equal to or larger than the requested width and height.
+		private async Task<WithLoadingResult<SelfDisposingBitmapDrawable>> RetrieveDrawableAsync(string sourcePath, ImageSource source, bool isLoadingPlaceHolder, bool isPlaceholder)
+		{
+			if (string.IsNullOrWhiteSpace(sourcePath))
+				return new WithLoadingResult<SelfDisposingBitmapDrawable>(LoadingResult.Failed);
+
+			// If the image cache is available and this task has not been cancelled by another
+			// thread and the ImageView that was originally bound to this task is still bound back
+			// to this task and our "exit early" flag is not set then try and fetch the bitmap from
+			// the cache
+			if (IsCancelled || ImageService.ExitTasksEarly)
+				return new WithLoadingResult<SelfDisposingBitmapDrawable>(LoadingResult.Canceled);
+
+			if (GetAttachedImageView() == null)
+				return new WithLoadingResult<SelfDisposingBitmapDrawable>(LoadingResult.InvalidTarget);
+
+			var drawableWithResult = await GetDrawableAsync(sourcePath, source, isLoadingPlaceHolder, isPlaceholder).ConfigureAwait(false);
+			if (drawableWithResult.HasError)
+				return drawableWithResult;
+
+			// FMT: even if it was canceled, if we have the bitmap we add it to the cache
+			ImageCache.Instance.Add(GetKey(sourcePath), drawableWithResult.Item);
+			return drawableWithResult;
+		}
+
+		/// <summary>
+		/// Calculate an inSampleSize for use in a {@link android.graphics.BitmapFactory.Options} object when decoding
+		/// the closest inSampleSize that is a power of 2 and will result in the final decoded bitmap
+		/// </summary>
+		/// <param name="options"></param>
+		/// <param name="reqWidth"></param>
+		/// <param name="reqHeight"></param>
+		/// <returns></returns>
+		private int CalculateInSampleSize(BitmapFactory.Options options, int reqWidth, int reqHeight)
+		{
+			// Raw height and width of image
+			float height = options.OutHeight;
+			float width = options.OutWidth;
+
+			if (reqWidth == 0)
+				reqWidth = (int)((reqHeight / height) * width);
+
+			if (reqHeight == 0)
+				reqHeight = (int)((reqWidth / width) * height);
+
+			double inSampleSize = 1D;
+
+			if (height > reqHeight || width > reqWidth)
+			{
+				int halfHeight = (int)(height / 2);
+				int halfWidth = (int)(width / 2);
+
+				// Calculate a inSampleSize that is a power of 2 - the decoder will use a value that is a power of two anyway.
+				while ((halfHeight / inSampleSize) > reqHeight && (halfWidth / inSampleSize) > reqWidth)
+				{
+					inSampleSize *= 2;
+				}
+			}
+
+			return (int)inSampleSize;
+		}
+
+		private void AddInBitmapOptions(BitmapFactory.Options options)
+		{
+			// inBitmap only works with mutable bitmaps so force the decoder to
+			// return mutable bitmaps.
+			options.InMutable = true;
+
+
+			// Try and find a bitmap to use for inBitmap
+			SelfDisposingBitmapDrawable bitmapDrawable = null;
+			try
+			{
+				bitmapDrawable = ImageCache.Instance.GetBitmapDrawableFromReusableSet(options);
+				var bitmap = bitmapDrawable == null ? null : bitmapDrawable.Bitmap;
+
+				if (bitmap != null && bitmap.Handle != IntPtr.Zero && !bitmap.IsRecycled)
+				{
+					options.InBitmap = bitmapDrawable.Bitmap;
+				}
+			}
+			finally
+			{
+				if (bitmapDrawable != null)
+				{
+					bitmapDrawable.SetIsRetained(false);
+				}
+			}
+		}
+
+		private ImageView GetAttachedImageView()
+		{
+			ImageView imageView;
+			_imageWeakReference.TryGetTarget(out imageView);
+
+			if (imageView == null || imageView.Handle == IntPtr.Zero)
+				return null;
+
+			var task = imageView.GetImageLoaderTask();
+
+			return this == task
+				? imageView
+				: null;
+		}
+
+		private void SetImageDrawable(ImageView imageView, Drawable drawable, bool fadeIn)
+		{
+			if (Utils.HasJellyBean() && imageView.AdjustViewBounds)
+			{
+				imageView.LayoutParameters.Height = drawable.IntrinsicHeight;
+				imageView.LayoutParameters.Width = drawable.IntrinsicWidth;
+			}
+
+			imageView.SetImageDrawable(drawable);
+		}
+	}
 }