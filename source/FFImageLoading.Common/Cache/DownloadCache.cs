--- conflicted
+++ resolved
@@ -6,7 +6,6 @@
 using System.Threading;
 using FFImageLoading.Work;
 using FFImageLoading.Config;
-using System.Net;
 
 namespace FFImageLoading.Cache
 {
@@ -53,11 +52,7 @@
             parameters.OnDownloadStarted?.Invoke(downloadInfo);
 
             var responseBytes = await Retry.DoAsync(
-<<<<<<< HEAD
-                async () => await DownloadAsync(url, token, parameters.OnDownloadProgress).ConfigureAwait(false),
-=======
                 async () => await DownloadAsync(url, token, configuration.HttpClient, parameters.OnDownloadProgress, parameters).ConfigureAwait(false),
->>>>>>> e8a7d7c3
                 DelayBetweenRetry,
                 parameters.RetryCount,
                 () => configuration.Logger.Debug(string.Format("Retry download: {0}", url))).ConfigureAwait(false);
@@ -88,11 +83,7 @@
             return new CacheStream(memoryStream, false, filePath);
         }
 
-<<<<<<< HEAD
-        protected virtual async Task<byte[]> DownloadAsync(string url, CancellationToken token, Action<DownloadProgress> progressAction)
-=======
         protected virtual async Task<byte[]> DownloadAsync(string url, CancellationToken token, HttpClient client, Action<DownloadProgress> progressAction, TaskParameter parameters)
->>>>>>> e8a7d7c3
         {
             using (var cancelHeadersToken = new CancellationTokenSource())
             {
@@ -102,52 +93,49 @@
                 {
                     try
                     {
-
-                        using (var response = GetImageResponse(url, linkedHeadersToken.Token))
+                        using (var response = await client.GetAsync(url, HttpCompletionOption.ResponseHeadersRead, linkedHeadersToken.Token).ConfigureAwait(false))
                         {
-                            if (!IsSuccessStatusCode(response.StatusCode))
+                            if (!response.IsSuccessStatusCode)
                                 throw new HttpRequestException(response.StatusCode.ToString());
 
-<<<<<<< HEAD
-=======
                             if (response.Content == null)
                                 throw new HttpRequestException("No Content");
 
                             ModifyParametersAfterResponse(response, parameters);
 
->>>>>>> e8a7d7c3
                             using (var cancelReadTimeoutToken = new CancellationTokenSource())
                             {
                                 cancelReadTimeoutToken.CancelAfter(TimeSpan.FromSeconds(Configuration.HttpReadTimeout));
-                                var total = (int)response.ContentLength;
+
+                                int total = (int)((progressAction != null && response.Content.Headers.ContentLength.HasValue) ? response.Content.Headers.ContentLength.Value : -1);
+                                var canReportProgress = total != -1 && progressAction != null;
 
                                 try
                                 {
-                                    return await Task.Run(() =>
+                                    return await Task.Run(async () =>
                                     {
-                                        using (var outputStream = new MemoryStream())
-                                        using (var sourceStream = response.GetResponseStream())
+                                        if (canReportProgress)
                                         {
-                                            if (sourceStream == null || sourceStream == Stream.Null)
+                                            using (var outputStream = new MemoryStream())
+                                            using (var sourceStream = await response.Content.ReadAsStreamAsync().ConfigureAwait(false))
                                             {
-                                                throw new HttpRequestException("No Content");
+                                                int totalRead = 0;
+                                                var buffer = new byte[4096];
+
+                                                int read = 0;
+                                                while ((read = sourceStream.Read(buffer, 0, buffer.Length)) > 0)
+                                                {
+                                                    token.ThrowIfCancellationRequested();
+                                                    outputStream.Write(buffer, 0, read);
+                                                    totalRead += read;
+                                                    progressAction(new DownloadProgress() { Total = total, Current = totalRead });
+                                                }
+
+                                                return outputStream.ToArray();
                                             }
-
-                                            int totalRead = 0;
-                                            var buffer = new byte[4096];
-
-                                            int read = 0;
-                                            while ((read = sourceStream.Read(buffer, 0, buffer.Length)) > 0)
-                                            {
-                                                token.ThrowIfCancellationRequested();
-                                                outputStream.Write(buffer, 0, read);
-                                                totalRead += read;
-                                                progressAction?.Invoke(new DownloadProgress() { Total = total, Current = totalRead });
-                                            }
-
-                                            return outputStream.ToArray();
                                         }
 
+                                        return await response.Content.ReadAsByteArrayAsync().ConfigureAwait(false);
                                     }, cancelReadTimeoutToken.Token).ConfigureAwait(false);
                                 }
                                 catch (OperationCanceledException)
@@ -181,46 +169,5 @@
         {
             return cacheType.HasValue == false || cacheType == CacheType.All || cacheType == CacheType.Disk;
         }
-
-        private bool IsSuccessStatusCode(HttpStatusCode statusCode)
-        {
-            return ((int)statusCode >= 200) && ((int)statusCode <= 299);
-        }
-
-        private HttpWebResponse GetImageResponse (string url, CancellationToken ct)
-        {
-            var request = (HttpWebRequest)WebRequest.Create(url);
-            request.Method = HttpMethod.Get.Method;
-            using (ct.Register(() => request.Abort(), false))
-            {
-                var response = GetWebResponse(request);
-                ct.ThrowIfCancellationRequested();
-                return response;
-            }
-        }
-
-        private HttpWebResponse GetWebResponse(HttpWebRequest request)
-        {
-            using (var resetEvent = new ManualResetEvent(false))
-            {
-                var result = request.BeginGetResponse(CallStreamCallback, resetEvent);
-                resetEvent.WaitOne();
-                try
-                {
-                    return (HttpWebResponse)request.EndGetResponse(result);
-                }
-                catch (WebException ex)
-                {
-                    var description = (ex.Response as HttpWebResponse)?.StatusDescription ?? "Connection Failure";
-                    throw new HttpRequestException(description);
-                }
-            }
-        }
-
-        private void CallStreamCallback(IAsyncResult asynchronousResult)
-        {
-            (asynchronousResult.AsyncState as ManualResetEvent)?.Set();
-        }
-
     }
 }
