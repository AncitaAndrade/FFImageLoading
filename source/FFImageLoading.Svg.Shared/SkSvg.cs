﻿using System;
using System.Collections.Generic;
using System.Diagnostics;
using System.Globalization;
using System.IO;
using System.Linq;
using System.Text.RegularExpressions;
using System.Xml;
using System.Xml.Linq;
using SkiaSharp;

namespace FFImageLoading.Svg.Platform
{
	public class SKSvg
	{
		private const float DefaultPPI = 160f;
		private const bool DefaultThrowOnUnsupportedElement = false;

		private static readonly IFormatProvider icult = CultureInfo.InvariantCulture;
		private static readonly XNamespace xlink = "http://www.w3.org/1999/xlink";
		private static readonly char[] WS = new char[] { ' ', '\t', '\n', '\r' };
		private static readonly Regex unitRe = new Regex("px|pt|em|ex|pc|cm|mm|in");
		private static readonly Regex percRe = new Regex("%");
		private static readonly Regex fillUrlRe = new Regex(@"url\s*\(\s*#([^\)]+)\)");
		private static readonly Regex keyValueRe = new Regex(@"\s*([\w-]+)\s*:\s*(.*)");
		private static readonly Regex WSRe = new Regex(@"\s{2,}");

		private readonly Dictionary<string, XElement> defs = new Dictionary<string, XElement>();

		public SKSvg()
			: this(DefaultPPI, SKSize.Empty)
		{
		}

		public SKSvg(float pixelsPerInch)
			: this(pixelsPerInch, SKSize.Empty)
		{
		}

		public SKSvg(SKSize canvasSize)
			: this(DefaultPPI, canvasSize)
		{
		}

		public SKSvg(float pixelsPerInch, SKSize canvasSize)
		{
			CanvasSize = canvasSize;
			PixelsPerInch = pixelsPerInch;
			ThrowOnUnsupportedElement = DefaultThrowOnUnsupportedElement;
		}

		public float PixelsPerInch { get; set; }
		public bool ThrowOnUnsupportedElement { get; set; }
		public SKRect ViewBox { get; private set; }
		public SKSize CanvasSize { get; private set; }
		public SKPicture Picture { get; private set; }
		public string Description { get; private set; }
		public string Title { get; private set; }
		public string Version { get; private set; }

		public SKPicture Load(string filename)
		{
			return Load(XDocument.Load(filename));
		}

		public SKPicture Load(Stream stream)
		{
			return Load(XDocument.Load(stream));
		}

		private SKPicture Load(XDocument xdoc)
		{
			var svg = xdoc.Root;
			var ns = svg.Name.Namespace;

			// find the defs (gradients) - and follow all hrefs
			foreach (var d in svg.Descendants())
			{
				var id = d.Attribute("id")?.Value?.Trim();
				if (!string.IsNullOrEmpty(id))
					defs[id] = ReadDefinition(d);
			}

			Version = svg.Attribute("version")?.Value;
			Title = svg.Element(ns + "title")?.Value;
			Description = svg.Element(ns + "desc")?.Value ?? svg.Element(ns + "description")?.Value;

			// TODO: parse the "preserveAspectRatio" values properly
			var preserveAspectRatio = svg.Attribute("preserveAspectRatio")?.Value;

			// get the SVG dimensions
			var viewBoxA = svg.Attribute("viewBox") ?? svg.Attribute("viewPort");
			if (viewBoxA != null)
			{
				ViewBox = ReadRectangle(viewBoxA.Value);
			}

			if (CanvasSize.IsEmpty)
			{
				// get the user dimensions
				var widthA = svg.Attribute("width");
				var heightA = svg.Attribute("height");
				var width = ReadNumber(widthA);
				var height = ReadNumber(heightA);
				var size = new SKSize(width, height);

				if (widthA == null)
				{
					size.Width = ViewBox.Width;
				}
				else if (widthA.Value.Contains("%"))
				{
					size.Width *= ViewBox.Width;
				}
				if (heightA == null)
				{
					size.Height = ViewBox.Height;
				}
				else if (heightA != null && heightA.Value.Contains("%"))
				{
					size.Height *= ViewBox.Height;
				}

				// set the property
				CanvasSize = size;
			}

			// create the picture from the elements
			using (var recorder = new SKPictureRecorder())
			using (var canvas = recorder.BeginRecording(SKRect.Create(CanvasSize)))
			{
				// if there is no viewbox, then we don't do anything, otherwise
				// scale the SVG dimensions to fit inside the user dimensions
				if (!ViewBox.IsEmpty && (ViewBox.Width != CanvasSize.Width || ViewBox.Height != CanvasSize.Height))
				{
					if (preserveAspectRatio == "none")
					{
						canvas.Scale(CanvasSize.Width / ViewBox.Width, CanvasSize.Height / ViewBox.Height);
					}
					else
					{
						// TODO: just center scale for now
						var scale = Math.Min(CanvasSize.Width / ViewBox.Width, CanvasSize.Height / ViewBox.Height);
						var centered = SKRect.Create(CanvasSize).AspectFit(ViewBox.Size);
						canvas.Translate(centered.Left, centered.Top);
						canvas.Scale(scale, scale);
					}
				}

				// translate the canvas by the viewBox origin
				canvas.Translate(-ViewBox.Left, -ViewBox.Top);

				// if the viewbox was specified, then crop to that
				if (!ViewBox.IsEmpty)
				{
					canvas.ClipRect(ViewBox);
				}

				LoadElements(svg.Elements(), canvas);

				Picture = recorder.EndRecording();
			}

			return Picture;
		}

		private void LoadElements(IEnumerable<XElement> elements, SKCanvas canvas)
		{
			foreach (var e in elements)
			{
				ReadElement(e, canvas);
			}
		}

		private void ReadElement(XElement e, SKCanvas canvas)
		{
			ReadElement(e, canvas, null, CreatePaint());
		}

		private void ReadElement(XElement e, SKCanvas canvas, SKPaint stroke, SKPaint fill)
		{
            if (e.Attribute("display")?.Value == "none")
                return;
            
			// transform matrix
			var transform = ReadTransform(e.Attribute("transform")?.Value ?? string.Empty);
			canvas.Save();
			canvas.Concat(ref transform);

			// SVG element
			var elementName = e.Name.LocalName;
			var isGroup = elementName == "g";

			// read style
			var style = ReadPaints(e, ref stroke, ref fill, isGroup);

			// parse elements
			switch (elementName)
			{
				case "text":
					if (stroke != null || fill != null)
					{
						ReadText(e, canvas, stroke?.Clone(), fill?.Clone());
					}
					break;
				case "rect":
					if (stroke != null || fill != null)
					{
						var x = ReadNumber(e.Attribute("x"));
						var y = ReadNumber(e.Attribute("y"));
						var width = ReadNumber(e.Attribute("width"));
						var height = ReadNumber(e.Attribute("height"));
						var rx = ReadNumber(e.Attribute("rx"));
						var ry = ReadNumber(e.Attribute("ry"));
						var rect = SKRect.Create(x, y, width, height);

						if (rx > 0 || ry > 0)
						{
							if (fill != null)
								canvas.DrawRoundRect(rect, rx, ry, fill);
							if (stroke != null)
								canvas.DrawRoundRect(rect, rx, ry, stroke);
						}
						else
						{
							if (fill != null)
								canvas.DrawRect(rect, fill);
							if (stroke != null)
								canvas.DrawRect(rect, stroke);
						}
					}
					break;
				case "ellipse":
					if (stroke != null || fill != null)
					{
						var cx = ReadNumber(e.Attribute("cx"));
						var cy = ReadNumber(e.Attribute("cy"));
						var rx = ReadNumber(e.Attribute("rx"));
						var ry = ReadNumber(e.Attribute("ry"));
						if (fill != null)
							canvas.DrawOval(cx, cy, rx, ry, fill);
						if (stroke != null)
							canvas.DrawOval(cx, cy, rx, ry, stroke);
					}
					break;
				case "circle":
					if (stroke != null || fill != null)
					{
						var cx = ReadNumber(e.Attribute("cx"));
						var cy = ReadNumber(e.Attribute("cy"));
						var rr = ReadNumber(e.Attribute("r"));
						if (fill != null)
							canvas.DrawCircle(cx, cy, rr, fill);
						if (stroke != null)
							canvas.DrawCircle(cx, cy, rr, stroke);
					}
					break;
				case "path":
					if (stroke != null || fill != null)
					{
						var d = e.Attribute("d")?.Value;
						if (!string.IsNullOrWhiteSpace(d))
						{
                            var path = GetSKPathFromSVGPath(d);
							if (fill != null)
								canvas.DrawPath(path, fill);
							if (stroke != null)
								canvas.DrawPath(path, stroke);
						}
					}
					break;
				case "polygon":
				case "polyline":
					if (stroke != null || fill != null)
					{
						var close = elementName == "polygon";
						var p = e.Attribute("points")?.Value;
						if (!string.IsNullOrWhiteSpace(p))
						{
							var path = ReadPolyPath(p, close);
							if (fill != null)
								canvas.DrawPath(path, fill);
							if (stroke != null)
								canvas.DrawPath(path, stroke);
						}
					}
					break;
				case "g":
					if (e.HasElements)
					{
						// get current group opacity
						float groupOpacity = ReadOpacity(style);
						if (groupOpacity != 1.0f)
						{
							var opacity = (byte)(255 * groupOpacity);
							var opacityPaint = new SKPaint { Color = SKColors.Black.WithAlpha(opacity) };

							// apply the opacity
							canvas.SaveLayer(opacityPaint);
						}

						foreach (var gElement in e.Elements())
						{
							ReadElement(gElement, canvas, stroke?.Clone(), fill?.Clone());
						}

						// restore state
						if (groupOpacity != 1.0f)
							canvas.Restore();
					}
					break;
				case "use":
					if (e.HasAttributes)
					{
						var href = ReadHref(e);
						if (href != null)
						{
							// TODO: copy/process other attributes

							var x = ReadNumber(e.Attribute("x"));
							var y = ReadNumber(e.Attribute("y"));
							var useTransform = SKMatrix.MakeTranslation(x, y);

							canvas.Save();
							canvas.Concat(ref useTransform);

							ReadElement(href, canvas, stroke?.Clone(), fill?.Clone());

							canvas.Restore();
						}
					}
					break;
				case "line":
					if (stroke != null)
					{
						var x1 = ReadNumber(e.Attribute("x1"));
						var x2 = ReadNumber(e.Attribute("x2"));
						var y1 = ReadNumber(e.Attribute("y1"));
						var y2 = ReadNumber(e.Attribute("y2"));
						canvas.DrawLine(x1, y1, x2, y2, stroke);
					}
					break;
				case "switch":
					if (e.HasElements)
					{
						foreach (var ee in e.Elements())
						{
							var requiredFeatures = ee.Attribute("requiredFeatures");
							var requiredExtensions = ee.Attribute("requiredExtensions");
							var systemLanguage = ee.Attribute("systemLanguage");

							// TODO: evaluate requiredFeatures, requiredExtensions and systemLanguage
							var isVisible =
								requiredFeatures == null &&
								requiredExtensions == null &&
								systemLanguage == null;

							if (isVisible)
							{
								ReadElement(ee, canvas, stroke?.Clone(), fill?.Clone());
							}
						}
					}
					break;
				case "defs":
				case "title":
				case "desc":
				case "description":
					// already read earlier
					break;
				default:
					LogOrThrow($"SVG element '{elementName}' is not supported");
					break;
			}

			// restore matrix
			canvas.Restore();
		}

		private void ReadText(XElement e, SKCanvas canvas, SKPaint stroke, SKPaint fill)
		{
			// TODO: stroke

			var x = ReadNumber(e.Attribute("x"));
			var y = ReadNumber(e.Attribute("y"));
			var xy = new SKPoint(x, y);

			ReadFontAttributes(e, fill);
			fill.TextAlign = ReadTextAlignment(e);

			ReadTextSpans(e, canvas, xy, stroke, fill);
		}

		private void ReadTextSpans(XElement e, SKCanvas canvas, SKPoint location, SKPaint stroke, SKPaint fill)
		{
			var nodes = e.Nodes().ToArray();
			for (int i = 0; i < nodes.Length; i++)
			{
				var c = nodes[i];
				bool isFirst = i == 0;
				bool isLast = i == nodes.Length - 1;

				if (c.NodeType == XmlNodeType.Text)
				{
					// TODO: check for preserve whitespace

					var textSegments = ((XText)c).Value.Split(new[] { '\n', '\r' }, StringSplitOptions.RemoveEmptyEntries);
					var count = textSegments.Length;
					if (count > 0)
					{
						if (isFirst)
							textSegments[0] = textSegments[0].TrimStart();
						if (isLast)
							textSegments[count - 1] = textSegments[count - 1].TrimEnd();
						var text = WSRe.Replace(string.Concat(textSegments), " ");

						canvas.DrawText(text, location.X, location.Y, fill);

						location.X += fill.MeasureText(text);
					}
				}
				else if (c.NodeType == XmlNodeType.Element)
				{
					var ce = (XElement)c;
					if (ce.Name.LocalName == "tspan")
					{
						var spanFill = fill.Clone();

						// the current span may want to change the cursor position
						location.X = ReadOptionalNumber(ce.Attribute("x")) ?? location.X;
						location.Y = ReadOptionalNumber(ce.Attribute("y")) ?? location.Y;

						ReadFontAttributes(ce, spanFill);

						var text = ce.Value.Trim();

						canvas.DrawText(text, location.X, location.Y, spanFill);

						location.X += spanFill.MeasureText(text);
					}
				}
			}
		}

		private void ReadFontAttributes(XElement e, SKPaint paint)
		{
			var fontStyle = ReadStyle(e);

			string ffamily;
			if (!fontStyle.TryGetValue("font-family", out ffamily) || string.IsNullOrWhiteSpace(ffamily))
				ffamily = paint.Typeface?.FamilyName;
			var fweight = ReadFontWeight(fontStyle, paint.Typeface?.FontWeight ?? (int)SKFontStyleWeight.Normal);
			var fwidth = ReadFontWidth(fontStyle, paint.Typeface?.FontWidth ?? (int)SKFontStyleWidth.Normal);
			var fstyle = ReadFontStyle(fontStyle, paint.Typeface?.FontSlant ?? SKFontStyleSlant.Upright);
			paint.Typeface = SKTypeface.FromFamilyName(ffamily, fweight, fwidth, fstyle);

			string fsize;
			if (fontStyle.TryGetValue("font-size", out fsize) && !string.IsNullOrWhiteSpace(fsize))
				paint.TextSize = ReadNumber(fsize);
		}

		private static SKFontStyleSlant ReadFontStyle(Dictionary<string, string> fontStyle, SKFontStyleSlant defaultStyle = SKFontStyleSlant.Upright)
		{
			SKFontStyleSlant style = defaultStyle;

			string fstyle;
			if (fontStyle.TryGetValue("font-style", out fstyle) && !string.IsNullOrWhiteSpace(fstyle))
			{
				switch (fstyle)
				{
					case "italic":
						style = SKFontStyleSlant.Italic;
						break;
					case "oblique":
						style = SKFontStyleSlant.Oblique;
						break;
					case "normal":
						style = SKFontStyleSlant.Upright;
						break;
					default:
						style = defaultStyle;
						break;
				}
			}

			return style;
		}

		private int ReadFontWidth(Dictionary<string, string> fontStyle, int defaultWidth = (int)SKFontStyleWidth.Normal)
		{
			int width = defaultWidth;

			string fwidth;
			if (fontStyle.TryGetValue("font-stretch", out fwidth) && !string.IsNullOrWhiteSpace(fwidth) && !int.TryParse(fwidth, out width))
			{
				switch (fwidth)
				{
					case "ultra-condensed":
						width = (int)SKFontStyleWidth.UltraCondensed;
						break;
					case "extra-condensed":
						width = (int)SKFontStyleWidth.ExtraCondensed;
						break;
					case "condensed":
						width = (int)SKFontStyleWidth.Condensed;
						break;
					case "semi-condensed":
						width = (int)SKFontStyleWidth.SemiCondensed;
						break;
					case "normal":
						width = (int)SKFontStyleWidth.Normal;
						break;
					case "semi-expanded":
						width = (int)SKFontStyleWidth.SemiExpanded;
						break;
					case "expanded":
						width = (int)SKFontStyleWidth.Expanded;
						break;
					case "extra-expanded":
						width = (int)SKFontStyleWidth.ExtraExpanded;
						break;
					case "ultra-expanded":
						width = (int)SKFontStyleWidth.UltraExpanded;
						break;
					case "wider":
						width = width + 1;
						break;
					case "narrower":
						width = width - 1;
						break;
					default:
						width = defaultWidth;
						break;
				}
			}

			return Math.Min(Math.Max((int)SKFontStyleWidth.UltraCondensed, width), (int)SKFontStyleWidth.UltraExpanded);
		}

		private int ReadFontWeight(Dictionary<string, string> fontStyle, int defaultWeight = (int)SKFontStyleWeight.Normal)
		{
			int weight = defaultWeight;

			string fweight;
			if (fontStyle.TryGetValue("font-weight", out fweight) && !string.IsNullOrWhiteSpace(fweight) && !int.TryParse(fweight, out weight))
			{
				switch (fweight)
				{
					case "normal":
						weight = (int)SKFontStyleWeight.Normal;
						break;
					case "bold":
						weight = (int)SKFontStyleWeight.Bold;
						break;
					case "bolder":
						weight = weight + 100;
						break;
					case "lighter":
						weight = weight - 100;
						break;
					default:
						weight = defaultWeight;
						break;
				}
			}

			return Math.Min(Math.Max((int)SKFontStyleWeight.Thin, weight), (int)SKFontStyleWeight.ExtraBlack);
		}

		private void LogOrThrow(string message)
		{
			if (ThrowOnUnsupportedElement)
				throw new NotSupportedException(message);
			else
				Debug.WriteLine(message);
		}

		private string GetString(Dictionary<string, string> style, string name, string defaultValue = "")
		{
			string v;
			if (style.TryGetValue(name, out v))
				return v;
			return defaultValue;
		}

		private Dictionary<string, string> ReadStyle(string style)
		{
			var d = new Dictionary<string, string>();
			var kvs = style.Split(new[] { ';' }, StringSplitOptions.RemoveEmptyEntries);
			foreach (var kv in kvs)
			{
				var m = keyValueRe.Match(kv);
				if (m.Success)
				{
					var k = m.Groups[1].Value;
					var v = m.Groups[2].Value;
					d[k] = v;
				}
			}
			return d;
		}

		private Dictionary<string, string> ReadStyle(XElement e)
		{
			// get from local attributes
			var dic = e.Attributes().ToDictionary(k => k.Name.LocalName, v => v.Value);

			var style = e.Attribute("style")?.Value;
			if (!string.IsNullOrWhiteSpace(style))
			{
				// get from stlye attribute
				var styleDic = ReadStyle(style);

				// overwrite
				foreach (var pair in styleDic)
					dic[pair.Key] = pair.Value;
			}

			return dic;
		}

		private Dictionary<string, string> ReadPaints(XElement e, ref SKPaint stroke, ref SKPaint fill, bool isGroup)
		{
			var style = ReadStyle(e);
			ReadPaints(style, ref stroke, ref fill, isGroup);
			return style;
		}

		private void ReadPaints(Dictionary<string, string> style, ref SKPaint strokePaint, ref SKPaint fillPaint, bool isGroup)
		{
			// get current element opacity, but ignore for groups (special case)
			float elementOpacity = isGroup ? 1.0f : ReadOpacity(style);

			// stroke
			var stroke = GetString(style, "stroke").Trim();
			if (stroke.Equals("none", StringComparison.OrdinalIgnoreCase))
			{
				strokePaint = null;
			}
			else
			{
				if (string.IsNullOrEmpty(stroke))
				{
					// no change
				}
				else
				{
					if (strokePaint == null)
						strokePaint = CreatePaint(true);

					SKColor color;
					if (SKColor.TryParse(stroke, out color))
					{
						// preserve alpha
						if (color.Alpha == 255)
							strokePaint.Color = color.WithAlpha(strokePaint.Color.Alpha);
						else
							strokePaint.Color = color;
					}
				}

				// stroke attributes
				var strokeWidth = GetString(style, "stroke-width");
				if (!string.IsNullOrWhiteSpace(strokeWidth))
				{
					if (strokePaint == null)
						strokePaint = CreatePaint(true);
					strokePaint.StrokeWidth = ReadNumber(strokeWidth);
				}

				var strokeOpacity = GetString(style, "stroke-opacity");
				if (!string.IsNullOrWhiteSpace(strokeOpacity))
				{
					if (strokePaint == null)
						strokePaint = CreatePaint(true);
					strokePaint.Color = strokePaint.Color.WithAlpha((byte)(ReadNumber(strokeOpacity) * 255));
				}

				if (strokePaint != null)
				{
					strokePaint.Color = strokePaint.Color.WithAlpha((byte)(strokePaint.Color.Alpha * elementOpacity));
				}
			}

			// fill
			var fill = GetString(style, "fill").Trim();
			if (fill.Equals("none", StringComparison.OrdinalIgnoreCase))
			{
				fillPaint = null;
			}
			else
			{
				if (string.IsNullOrEmpty(fill))
				{
					// no change
				}
				else
				{
					if (fillPaint == null)
						fillPaint = CreatePaint();

					SKColor color;
					if (SKColor.TryParse(fill, out color))
					{
						// preserve alpha
						if (color.Alpha == 255)
							fillPaint.Color = color.WithAlpha(fillPaint.Color.Alpha);
						else
							fillPaint.Color = color;
					}
					else
					{
						var read = false;
						var urlM = fillUrlRe.Match(fill);
						if (urlM.Success)
						{
							var id = urlM.Groups[1].Value.Trim();

							XElement defE;
							if (defs.TryGetValue(id, out defE))
							{
								var gradientShader = ReadGradient(defE);
								if (gradientShader != null)
								{
									// TODO: multiple shaders

									fillPaint.Shader = gradientShader;
									read = true;
								}
								// else try another type (eg: image)
							}
							else
							{
								LogOrThrow($"Invalid fill url reference: {id}");
							}
						}

						if (!read)
						{
							LogOrThrow($"Unsupported fill: {fill}");
						}
					}
				}

				// fill attributes
				var fillOpacity = GetString(style, "fill-opacity");
				if (!string.IsNullOrWhiteSpace(fillOpacity))
				{
					if (fillPaint == null)
						fillPaint = CreatePaint();

					fillPaint.Color = fillPaint.Color.WithAlpha((byte)(ReadNumber(fillOpacity) * 255));
				}

				if (fillPaint != null)
				{
					fillPaint.Color = fillPaint.Color.WithAlpha((byte)(fillPaint.Color.Alpha * elementOpacity));
				}
			}
		}

		private SKPaint CreatePaint(bool stroke = false)
		{
			return new SKPaint
			{
				IsAntialias = true,
				IsStroke = stroke,
				Color = SKColors.Black
			};
		}

		private SKMatrix ReadTransform(string raw)
		{
			var t = SKMatrix.MakeIdentity();

			if (string.IsNullOrWhiteSpace(raw))
			{
				return t;
			}

			var calls = raw.Trim().Split(new[] { ')' }, StringSplitOptions.RemoveEmptyEntries);
			foreach (var c in calls)
			{
				var args = c.Split(new[] { '(', ',', ' ', '\t', '\r', '\n' }, StringSplitOptions.RemoveEmptyEntries);
				var nt = SKMatrix.MakeIdentity();
				switch (args[0])
				{
					case "matrix":
						if (args.Length == 7)
						{
							nt.Values = new float[]
							{
								ReadNumber(args[1]), ReadNumber(args[3]), ReadNumber(args[5]),
								ReadNumber(args[2]), ReadNumber(args[4]), ReadNumber(args[6]),
								0, 0, 1
							};
						}
						else
						{
							LogOrThrow($"Matrices are expected to have 6 elements, this one has {args.Length - 1}");
						}
						break;
					case "translate":
						if (args.Length >= 3)
						{
							nt = SKMatrix.MakeTranslation(ReadNumber(args[1]), ReadNumber(args[2]));
						}
						else if (args.Length >= 2)
						{
							nt = SKMatrix.MakeTranslation(ReadNumber(args[1]), 0);
						}
						break;
					case "scale":
						if (args.Length >= 3)
						{
							nt = SKMatrix.MakeScale(ReadNumber(args[1]), ReadNumber(args[2]));
						}
						else if (args.Length >= 2)
						{
							var sx = ReadNumber(args[1]);
							nt = SKMatrix.MakeScale(sx, sx);
						}
						break;
					case "rotate":
						var a = ReadNumber(args[1]);
						if (args.Length >= 4)
						{
							var x = ReadNumber(args[2]);
							var y = ReadNumber(args[3]);
							var t1 = SKMatrix.MakeTranslation(x, y);
							var t2 = SKMatrix.MakeRotationDegrees(a);
							var t3 = SKMatrix.MakeTranslation(-x, -y);
							SKMatrix.Concat(ref nt, ref t1, ref t2);
							SKMatrix.Concat(ref nt, ref nt, ref t3);
						}
						else
						{
							nt = SKMatrix.MakeRotationDegrees(a);
						}
						break;
					default:
						LogOrThrow($"Can't transform {args[0]}");
						break;
				}
				SKMatrix.Concat(ref t, ref t, ref nt);
			}

			return t;
		}

        private SKPath GetSKPathFromSVGPath(string svgPath)
        {
			if (svgPath[0] != 'M' && svgPath[0] != 'm')
				svgPath = "M" + svgPath;

			var path = SKPath.ParseSvgPathData(svgPath);
            return path;
        }

		private SKPath ReadPolyPath(string pointsData, bool closePath)
		{
<<<<<<< HEAD
			var path = new SKPath();
			var points = pointsData.Split(new[] { ' ' }, StringSplitOptions.RemoveEmptyEntries);

            if (pointsData.Contains(','))
            {
                for (int i = 0; i < points.Length; i++)
                {
                    var point = points[i];

                    var xy = point.Split(new[] { ',' }, StringSplitOptions.RemoveEmptyEntries);
                    var x = ReadNumber(xy[0]);
                    var y = ReadNumber(xy[1]);

                    if (i == 0)
                    {
                        path.MoveTo(x, y);
                    }
                    else
                    {
                        path.LineTo(x, y);
                    }
                }
            }

            for (int i = 0; i < points.Length; i=i+2)
            {
				var x = ReadNumber(points[i]);
				var y = ReadNumber(points[i+1]);

				if (i == 0)
				{
					path.MoveTo(x, y);
				}
				else
				{
					path.LineTo(x, y);
				}
            }

			if (closePath)
			{
				path.Close();
			}
			return path;
=======
            var path = GetSKPathFromSVGPath(pointsData);

            if (closePath)
                path?.Close();

            return path;
>>>>>>> 541bcf4d
		}

		private SKTextAlign ReadTextAlignment(XElement element)
		{
			string value = null;
			if (element != null)
			{
				var attrib = element.Attribute("text-anchor");
				if (attrib != null && !string.IsNullOrWhiteSpace(attrib.Value))
					value = attrib.Value;
				else
				{
					var style = element.Attribute("style");
					if (style != null && !string.IsNullOrWhiteSpace(style.Value))
					{
						value = GetString(ReadStyle(style.Value), "text-anchor");
					}
				}
			}

			switch (value)
			{
				case "end":
					return SKTextAlign.Right;
				case "middle":
					return SKTextAlign.Center;
				default:
					return SKTextAlign.Left;
			}
		}

		private SKShader ReadGradient(XElement defE)
		{
			switch (defE.Name.LocalName)
			{
				case "linearGradient":
					return ReadLinearGradient(defE);
				case "radialGradient":
					return ReadRadialGradient(defE);
			}
			return null;
		}

		private SKShader ReadRadialGradient(XElement e)
		{
			var centerX = ReadNumber(e.Attribute("cx"));
			var centerY = ReadNumber(e.Attribute("cy"));
			//var focusX = ReadOptionalNumber(e.Attribute("fx")) ?? centerX;
			//var focusY = ReadOptionalNumber(e.Attribute("fy")) ?? centerY;
			var radius = ReadNumber(e.Attribute("r"));
			//var absolute = e.Attribute("gradientUnits")?.Value == "userSpaceOnUse";
			var tileMode = ReadSpreadMethod(e);
			var stops = ReadStops(e);

			// TODO: check gradientTransform attribute
			// TODO: use absolute

			return SKShader.CreateRadialGradient(
				new SKPoint(centerX, centerY),
				radius,
				stops.Values.ToArray(),
				stops.Keys.ToArray(),
				tileMode);
		}

		private SKShader ReadLinearGradient(XElement e)
		{
			var startX = ReadNumber(e.Attribute("x1"));
			var startY = ReadNumber(e.Attribute("y1"));
			var endX = ReadNumber(e.Attribute("x2"));
			var endY = ReadNumber(e.Attribute("y2"));
			//var absolute = e.Attribute("gradientUnits")?.Value == "userSpaceOnUse";
			var tileMode = ReadSpreadMethod(e);
			var stops = ReadStops(e);

			// TODO: check gradientTransform attribute
			// TODO: use absolute

			return SKShader.CreateLinearGradient(
				new SKPoint(startX, startY),
				new SKPoint(endX, endY),
				stops.Values.ToArray(),
				stops.Keys.ToArray(),
				tileMode);
		}

		private static SKShaderTileMode ReadSpreadMethod(XElement e)
		{
			var repeat = e.Attribute("spreadMethod")?.Value;
			switch (repeat)
			{
				case "reflect":
					return SKShaderTileMode.Mirror;
				case "repeat":
					return SKShaderTileMode.Repeat;
				case "pad":
				default:
					return SKShaderTileMode.Clamp;
			}
		}

		private XElement ReadDefinition(XElement e)
		{
			var union = new XElement(e.Name);
			union.Add(e.Elements());
			union.Add(e.Attributes());

			var child = ReadHref(e);
			if (child != null)
			{
				union.Add(child.Elements());
				union.Add(child.Attributes().Where(a => union.Attribute(a.Name) == null));
			}

			return union;
		}

		private XElement ReadHref(XElement e)
		{
			var href = e.Attribute(xlink + "href")?.Value?.Substring(1);
			XElement child;
			if (string.IsNullOrEmpty(href) || !defs.TryGetValue(href, out child))
			{
				child = null;
			}
			return child;
		}

		private SortedDictionary<float, SKColor> ReadStops(XElement e)
		{
			var stops = new SortedDictionary<float, SKColor>();

			var ns = e.Name.Namespace;
			foreach (var se in e.Elements(ns + "stop"))
			{
				var style = ReadStyle(se);

				var offset = ReadNumber(style["offset"]);
				var color = SKColors.Black;
				byte alpha = 255;

				string stopColor;
				if (style.TryGetValue("stop-color", out stopColor))
				{
					// preserve alpha
					if (SKColor.TryParse(stopColor, out color) && color.Alpha == 255)
						alpha = color.Alpha;
				}

				string stopOpacity;
				if (style.TryGetValue("stop-opacity", out stopOpacity))
				{
					alpha = (byte)(ReadNumber(stopOpacity) * 255);
				}

				color = color.WithAlpha(alpha);
				stops[offset] = color;
			}

			return stops;
		}

		private float ReadOpacity(Dictionary<string, string> style)
		{
			return Math.Min(Math.Max(0.0f, ReadNumber(style, "opacity", 1.0f)), 1.0f);
		}

		private float ReadNumber(Dictionary<string, string> style, string key, float defaultValue)
		{
			float value = defaultValue;
			string strValue;
			if (style.TryGetValue(key, out strValue))
			{
				value = ReadNumber(strValue);
			}
			return value;
		}

		private float ReadNumber(string raw)
		{
			if (string.IsNullOrWhiteSpace(raw))
				return 0;

			var s = raw.Trim();
			var m = 1.0f;

			if (unitRe.IsMatch(s))
			{
				if (s.EndsWith("in", StringComparison.Ordinal))
				{
					m = PixelsPerInch;
				}
				else if (s.EndsWith("cm", StringComparison.Ordinal))
				{
					m = PixelsPerInch / 2.54f;
				}
				else if (s.EndsWith("mm", StringComparison.Ordinal))
				{
					m = PixelsPerInch / 25.4f;
				}
				else if (s.EndsWith("pt", StringComparison.Ordinal))
				{
					m = PixelsPerInch / 72.0f;
				}
				else if (s.EndsWith("pc", StringComparison.Ordinal))
				{
					m = PixelsPerInch / 6.0f;
				}
				s = s.Substring(0, s.Length - 2);
			}
			else if (percRe.IsMatch(s))
			{
				s = s.Substring(0, s.Length - 1);
				m = 0.01f;
			}

			float v;
			if (!float.TryParse(s, NumberStyles.Float, icult, out v))
			{
				v = 0;
			}
			return m * v;
		}

		private float ReadNumber(XAttribute a) => ReadNumber(a?.Value);

		private float? ReadOptionalNumber(XAttribute a) => a == null ? (float?)null : ReadNumber(a.Value);

		private SKRect ReadRectangle(string s)
		{
			var r = new SKRect();
			var p = s.Split(WS, StringSplitOptions.RemoveEmptyEntries);
			if (p.Length > 0)
				r.Left = ReadNumber(p[0]);
			if (p.Length > 1)
				r.Top = ReadNumber(p[1]);
			if (p.Length > 2)
				r.Right = r.Left + ReadNumber(p[2]);
			if (p.Length > 3)
				r.Bottom = r.Top + ReadNumber(p[3]);
			return r;
		}
	}
}<|MERGE_RESOLUTION|>--- conflicted
+++ resolved
@@ -859,59 +859,12 @@
 
 		private SKPath ReadPolyPath(string pointsData, bool closePath)
 		{
-<<<<<<< HEAD
-			var path = new SKPath();
-			var points = pointsData.Split(new[] { ' ' }, StringSplitOptions.RemoveEmptyEntries);
-
-            if (pointsData.Contains(','))
-            {
-                for (int i = 0; i < points.Length; i++)
-                {
-                    var point = points[i];
-
-                    var xy = point.Split(new[] { ',' }, StringSplitOptions.RemoveEmptyEntries);
-                    var x = ReadNumber(xy[0]);
-                    var y = ReadNumber(xy[1]);
-
-                    if (i == 0)
-                    {
-                        path.MoveTo(x, y);
-                    }
-                    else
-                    {
-                        path.LineTo(x, y);
-                    }
-                }
-            }
-
-            for (int i = 0; i < points.Length; i=i+2)
-            {
-				var x = ReadNumber(points[i]);
-				var y = ReadNumber(points[i+1]);
-
-				if (i == 0)
-				{
-					path.MoveTo(x, y);
-				}
-				else
-				{
-					path.LineTo(x, y);
-				}
-            }
-
-			if (closePath)
-			{
-				path.Close();
-			}
-			return path;
-=======
             var path = GetSKPathFromSVGPath(pointsData);
 
             if (closePath)
                 path?.Close();
 
             return path;
->>>>>>> 541bcf4d
 		}
 
 		private SKTextAlign ReadTextAlignment(XElement element)
