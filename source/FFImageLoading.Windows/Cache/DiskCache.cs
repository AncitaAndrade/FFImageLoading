--- conflicted
+++ resolved
@@ -1,560 +1,520 @@
-﻿/*
- * The whole implementation comes from Jeremy Laval
- * See his Gist here: https://gist.githubusercontent.com/garuma/4323075/raw/3836b11fcd989141f97db7669becadd9835e43f0/DiskCache.cs
- * 
- * It is slightly modified:
- *  - to have async IO
- *  - to handle Blob rather than Bitmaps
- *  - to use conccurent dictionary
- */
-
-using System;
-using System.Text;
-using System.Linq;
-using System.Threading;
-using System.Threading.Tasks;
-using System.Collections.Generic;
-
-using Windows.Storage;
-
-using System.Collections.Concurrent;
-using System.IO;
-
-namespace FFImageLoading.Cache
-{
-    /// <summary>
-    /// Disk cache Windows implementation.
-    /// </summary>
-    public class DiskCache : IDiskCache
-    {
-        private static readonly SemaphoreSlim journalLock = new SemaphoreSlim(initialCount: 1);
-		private static readonly SemaphoreSlim fileWriteLock = new SemaphoreSlim(initialCount: 1);
-
-        enum JournalOp
-        {
-            Created = 'c',
-            Modified = 'm',
-            Deleted = 'd'
-        }
-
-        const string JournalFileName = "FFImageLoadingCache.journal";
-        const string Magic = "MONOID";
-        const int BufferSize = 4096; // default value of .NET framework for CopyToAsync buffer size
-        readonly Encoding encoding = Encoding.UTF8;
-
-        Task initTask = null;
-        string version;
-        string cacheFolderName;
-        StorageFolder cacheFolder;
-        StorageFile journalFile;
-		ConcurrentDictionary<string, byte> fileWritePendingTasks; // we use it as an Hashset, since there's no ConcurrentHashset
-
-        struct CacheEntry
-        {
-            public DateTime Origin;
-            public TimeSpan TimeToLive;
-
-            public CacheEntry(DateTime o, TimeSpan ttl)
-            {
-                Origin = o;
-                TimeToLive = ttl;
-            }
-        }
-
-        ConcurrentDictionary<string, CacheEntry> entries;
-
-        public DiskCache(string cacheFolderName, string version)
-        {
-            this.entries = new ConcurrentDictionary<string, CacheEntry>();
-            this.version = version;
-            this.cacheFolder = null;
-            this.journalFile = null;
-            this.cacheFolderName = cacheFolderName;
-            this.fileWritePendingTasks = new ConcurrentDictionary<string, byte>();
-
-            initTask = Init();
-        }
-
-        /// <summary>
-        /// Creates new cache default instance.
-        /// </summary>
-        /// <returns>The cache.</returns>
-        /// <param name="cacheName">Cache name.</param>
-        /// <param name="version">Version.</param>
-        public static DiskCache CreateCache(string cacheName, string version = "1.0")
-        {
-            return new DiskCache(cacheName, version);
-        }
-
-        async Task Init()
-        {
-            try
-            {
-				cacheFolder = await ApplicationData.Current.LocalFolder.CreateFolderAsync(cacheFolderName, CreationCollisionOption.OpenIfExists);
-				await InitializeWithJournal().ConfigureAwait(false);
-            }
-            catch
-            {
-                StorageFolder folder = null;
-
-                try
-                {
-					folder = await ApplicationData.Current.LocalFolder.GetFolderAsync(cacheFolderName);
-                }
-                catch (Exception)
-                {
-                }
-
-                if (folder != null)
-                {
-					await folder.DeleteAsync();
-					await ApplicationData.Current.LocalFolder.CreateFolderAsync(cacheFolderName, CreationCollisionOption.ReplaceExisting);
-                }
-            }
-            finally
-            {
-                var task = CleanCallback();
-            }
-        }
-
-        async Task InitializeWithJournal()
-        {
-			await journalLock.WaitAsync().ConfigureAwait(false);
-
-            try
-            {
-                try
-                {
-					journalFile = await cacheFolder.GetFileAsync(JournalFileName);
-                }
-                catch (Exception)
-                {
-                    journalFile = null;
-                }
-                
-                if (journalFile == null)
-                {
-					journalFile = await cacheFolder.CreateFileAsync(JournalFileName, CreationCollisionOption.ReplaceExisting);
-
-                    return;
-                }
-                else
-                {
-                    string line = null;
-
-					using (var stream = await journalFile.OpenStreamForReadAsync().ConfigureAwait(false))
-                    using (var reader = new StreamReader(stream, encoding))
-                    {
-						while ((line = await reader.ReadLineAsync().ConfigureAwait(false)) != null)
-                        {
-                            try
-                            {
-                                var op = ParseOp(line);
-                                string key;
-                                DateTime origin;
-                                TimeSpan duration;
-
-                                switch (op)
-                                {
-                                    case JournalOp.Created:
-                                        ParseEntry(line, out key, out origin, out duration);
-                                        entries.TryAdd(key, new CacheEntry(origin, duration));
-                                        break;
-                                    case JournalOp.Modified:
-                                        ParseEntry(line, out key, out origin, out duration);
-                                        entries[key] = new CacheEntry(origin, duration);
-                                        break;
-                                    case JournalOp.Deleted:
-                                        ParseEntry(line, out key);
-                                        CacheEntry oldEntry;
-                                        entries.TryRemove(key, out oldEntry);
-                                        break;
-                                }
-                            }
-                            catch
-                            {
-                                break;
-                            }
-                        }
-                    }
-                }
-            }
-            finally
-            {
-                journalLock.Release();
-            }
-        }
-
-        async Task CleanCallback()
-        {
-            KeyValuePair<string, CacheEntry>[] kvps;
-            var now = DateTime.UtcNow;
-            kvps = entries.Where(kvp => kvp.Value.Origin + kvp.Value.TimeToLive < now).Take(10).ToArray();
-
-            System.Diagnostics.Debug.WriteLine(string.Format("DiskCacher: Removing {0} elements from the cache", kvps.Length));
-
-            foreach (var kvp in kvps)
-            {
-                CacheEntry oldCacheEntry;
-                if (entries.TryRemove(kvp.Key, out oldCacheEntry))
-                {
-                    try
-                    {
-						var file = await cacheFolder.GetFileAsync(kvp.Key);
-						await file.DeleteAsync();
-                    }
-                    catch
-                    {
-                    }
-                }
-            }
-        }
-
-        /// <summary>
-        /// Gets the base path.
-        /// </summary>
-        /// <returns>The base path.</returns>
-        public async Task<string> GetBasePathAsync()
-        {
-			await initTask.ConfigureAwait(false);
-            return cacheFolder.Path;
-        }
-
-        /// <summary>
-        /// Adds the file to cache and file saving queue if not exists.
-        /// </summary>
-        /// <param name="key">Key.</param>
-        /// <param name="bytes">Bytes.</param>
-        /// <param name="duration">Duration.</param>
-        public async void AddToSavingQueueIfNotExists(string key, byte[] bytes, TimeSpan duration)
-        {
-<<<<<<< HEAD
-			var sanitizedKey = SanitizeKey(key);
-
-			if (fileWritePendingTasks.TryAdd(sanitizedKey, 1))
-			{
-				await Task.Run(async () =>
-				{
-					await initTask.ConfigureAwait(false);
-
-	            	try
-	                {
-						await fileWriteLock.WaitAsync().ConfigureAwait(false);
-
-	                    bool existed = entries.ContainsKey(sanitizedKey);
-
-	                    if (!existed)
-	                    {
-							var file = await cacheFolder.CreateFileAsync(key, CreationCollisionOption.ReplaceExisting).ConfigureAwait(false);
-
-							using (var fs = await file.OpenStreamForWriteAsync().ConfigureAwait(false))
-	                        {
-	                            await fs.WriteAsync(bytes, 0, bytes.Length).ConfigureAwait(false);
-	                        }
-	                    }
-
-						await AppendToJournalAsync(existed ? JournalOp.Modified : JournalOp.Created, sanitizedKey, DateTime.UtcNow, duration).ConfigureAwait(false);
-	                    entries[sanitizedKey] = new CacheEntry(DateTime.UtcNow, duration);
-
-	                    byte finishedTask;
-	                    fileWritePendingTasks.TryRemove(sanitizedKey, out finishedTask);
-	                }
-					catch (Exception ex) // Since we don't observe the task (it's not awaited, we should catch all exceptions)
-					{
-						Console.WriteLine(string.Format("An error occured while caching to disk image '{0}'.", key));
-						Console.WriteLine(ex.ToString());
-					}
-	                finally
-	                {
-	                    fileWriteLock.Release();
-	                }
-	            });
-			}
-=======
-			await initTask.ConfigureAwait(false);
-
-            var sanitizedKey = SanitizeKey(key);
-
-            var task = new Task(async () => {
-                try
-                {
-					await fileWriteLock.WaitAsync().ConfigureAwait(false);
-
-                    bool existed = entries.ContainsKey(sanitizedKey);
-
-                    if (!existed)
-                    {
-						var file = await cacheFolder.CreateFileAsync(key, CreationCollisionOption.ReplaceExisting);
-
-						using (var fs = await file.OpenStreamForWriteAsync().ConfigureAwait(false))
-                        {
-                            await fs.WriteAsync(bytes, 0, bytes.Length).ConfigureAwait(false);
-                        }
-                    }
-
-					await AppendToJournalAsync(existed ? JournalOp.Modified : JournalOp.Created, sanitizedKey, DateTime.UtcNow, duration).ConfigureAwait(false);
-                    entries[sanitizedKey] = new CacheEntry(DateTime.UtcNow, duration);
-
-                    Task finishedTask;
-                    fileWritePendingTasks.TryRemove(sanitizedKey, out finishedTask);
-                }
-                finally
-                {
-                    fileWriteLock.Release();
-                }
-            });
-
-            if (fileWritePendingTasks.TryAdd(sanitizedKey, task))
-            {
-                task.Start();
-            }
->>>>>>> 58db6ca0
-        }
-
-        /// <summary>
-        /// Tries to get cached file as byte array.
-        /// </summary>
-        /// <returns>The get async.</returns>
-        /// <param name="key">Key.</param>
-        /// <param name="token">Token.</param>
-        public async Task<byte[]> TryGetAsync(string key, CancellationToken token)
-        {
-			await initTask.ConfigureAwait(false);
-
-            key = SanitizeKey(key);
-			await WaitForPendingWriteIfExists(key).ConfigureAwait(false);
-            
-            if (!entries.ContainsKey(key))
-                return null;
-
-            try
-            {
-                StorageFile file = null;
-
-                try
-                {
-					file = await cacheFolder.GetFileAsync(key);
-                }
-                catch (Exception)
-                {
-                    return null;
-                }
-
-                if (file == null)
-                    return null;
-
-				using (var fs = await file.OpenStreamForReadAsync().ConfigureAwait(false))
-                {
-                    using (var ms = new MemoryStream())
-                    {
-                        await fs.CopyToAsync(ms, BufferSize, token).ConfigureAwait(false);
-                        return ms.ToArray();
-                    }
-                }
-            }
-            catch
-            {
-                return null;
-            }
-        }
-
-        /// <summary>
-        /// Tries to get cached file as stream.
-        /// </summary>
-        /// <returns>The get async.</returns>
-        /// <param name="key">Key.</param>
-        public async Task<Stream> TryGetStreamAsync(string key)
-        {
-			await initTask.ConfigureAwait(false);
-
-            key = SanitizeKey(key);
-			await WaitForPendingWriteIfExists(key).ConfigureAwait(false);
-
-            if (!entries.ContainsKey(key))
-                return null;
-
-            try
-            {
-				var file = await cacheFolder.GetFileAsync(key);
-
-                if (file == null)
-                    return null;
-
-				return await file.OpenStreamForReadAsync().ConfigureAwait(false);
-            }
-            catch
-            {
-                return null;
-            }
-        }
-
-        /// <summary>
-        /// Removes the specified cache entry.
-        /// </summary>
-        /// <param name="key">Key.</param>
-        public async Task RemoveAsync(string key)
-        {
-			await initTask.ConfigureAwait(false);
-
-            key = SanitizeKey(key);
-
-			await WaitForPendingWriteIfExists(key).ConfigureAwait(false);
-
-            key = SanitizeKey(key);
-			await WaitForPendingWriteIfExists(key).ConfigureAwait(false);
-			await journalLock.WaitAsync().ConfigureAwait(false);
-
-            CacheEntry oldCacheEntry;
-            if (entries.TryRemove(key, out oldCacheEntry))
-            {
-                try
-                {
-					var file = await cacheFolder.GetFileAsync(key);
-					await file.DeleteAsync();
-                }
-                catch
-                {
-                }
-
-				await AppendToJournalAsync(JournalOp.Deleted, key).ConfigureAwait(false);
-            }
-        }
-
-        /// <summary>
-        /// Clears all cache entries.
-        /// </summary>
-        public async Task ClearAsync()
-        {
-			await initTask.ConfigureAwait(false);
-
-            while (fileWritePendingTasks.Count != 0)
-            {
-				await Task.Delay(20).ConfigureAwait(false);
-            }
-
-			await journalLock.WaitAsync().ConfigureAwait(false);
-
-            try
-            {
-                var entriesToRemove = entries.ToList();
-
-                foreach (var kvp in entriesToRemove)
-                {
-                    CacheEntry oldCacheEntry;
-                    if (entries.TryRemove(kvp.Key, out oldCacheEntry))
-                    {
-                        try
-                        {
-							var file = await cacheFolder.GetFileAsync(kvp.Key);
-							await file.DeleteAsync();
-                        }
-                        catch
-                        {
-                        }
-                    }
-                }
-                
-				journalFile = await cacheFolder.CreateFileAsync(JournalFileName, CreationCollisionOption.ReplaceExisting);
-            }
-            finally
-            {
-                journalLock.Release();
-            }
-        }
-
-        async Task WaitForPendingWriteIfExists(string key)
-        {
-            while (fileWritePendingTasks.ContainsKey(key))
-            {
-				await Task.Delay(20).ConfigureAwait(false);
-            }
-        }
-
-        JournalOp ParseOp(string line)
-        {
-            return (JournalOp)line[0];
-        }
-
-        void ParseEntry(string line, out string key)
-        {
-            key = line.Substring(2);
-        }
-
-        void ParseEntry(string line, out string key, out DateTime origin, out TimeSpan duration)
-        {
-            key = null;
-            origin = DateTime.MinValue;
-            duration = TimeSpan.MinValue;
-
-            var parts = line.Substring(2).Split(' ');
-            if (parts.Length != 3)
-                throw new InvalidOperationException("Invalid entry");
-            key = parts[0];
-
-            long dateTime, timespan;
-
-            if (!long.TryParse(parts[1], out dateTime))
-                throw new InvalidOperationException("Corrupted origin");
-            else
-                origin = new DateTime(dateTime);
-
-            if (!long.TryParse(parts[2], out timespan))
-                throw new InvalidOperationException("Corrupted duration");
-            else
-                duration = TimeSpan.FromMilliseconds(timespan);
-        }
-
-        async Task AppendToJournalAsync(JournalOp op, string key)
-        {
-			await journalLock.WaitAsync().ConfigureAwait(false);
-
-            try
-            {
-				using (var stream = await journalFile.OpenStreamForWriteAsync().ConfigureAwait(false))
-                using (var writer = new StreamWriter(stream, encoding))
-                {
-					await writer.WriteAsync((char)op).ConfigureAwait(false);
-					await writer.WriteAsync(' ').ConfigureAwait(false);
-					await writer.WriteAsync(key).ConfigureAwait(false);
-					await writer.WriteLineAsync().ConfigureAwait(false);
-                }
-            }
-            finally
-            {
-                journalLock.Release();
-            }
-        }
-
-        async Task AppendToJournalAsync(JournalOp op, string key, DateTime origin, TimeSpan ttl)
-        {
-			await journalLock.WaitAsync().ConfigureAwait(false);
-
-            try
-            {
-				using (var stream = await journalFile.OpenStreamForWriteAsync().ConfigureAwait(false))
-                using (var writer = new StreamWriter(stream, encoding))
-                {
-					await writer.WriteAsync((char)op).ConfigureAwait(false);
-					await writer.WriteAsync(' ').ConfigureAwait(false);
-					await writer.WriteAsync(key).ConfigureAwait(false);
-					await writer.WriteAsync(' ').ConfigureAwait(false);
-					await writer.WriteAsync(origin.Ticks.ToString()).ConfigureAwait(false);
-					await writer.WriteAsync(' ').ConfigureAwait(false);
-					await writer.WriteAsync(((long)ttl.TotalMilliseconds).ToString()).ConfigureAwait(false);
-					await writer.WriteLineAsync().ConfigureAwait(false);
-                }
-            }
-            finally
-            {
-                journalLock.Release();
-            }
-        }
-
-        string SanitizeKey(string key)
-        {
-            return new string(key
-                .Where(c => (c >= 'a' && c <= 'z') || (c >= 'A' && c <= 'Z') || (c >= '0' && c <= '9'))
-                .ToArray());
-        }
-    }
-}
+﻿/*
+ * The whole implementation comes from Jeremy Laval
+ * See his Gist here: https://gist.githubusercontent.com/garuma/4323075/raw/3836b11fcd989141f97db7669becadd9835e43f0/DiskCache.cs
+ * 
+ * It is slightly modified:
+ *  - to have async IO
+ *  - to handle Blob rather than Bitmaps
+ *  - to use conccurent dictionary
+ */
+
+using System;
+using System.Text;
+using System.Linq;
+using System.Threading;
+using System.Threading.Tasks;
+using System.Collections.Generic;
+
+using Windows.Storage;
+
+using System.Collections.Concurrent;
+using System.IO;
+
+namespace FFImageLoading.Cache
+{
+    /// <summary>
+    /// Disk cache Windows implementation.
+    /// </summary>
+    public class DiskCache : IDiskCache
+    {
+        private static readonly SemaphoreSlim journalLock = new SemaphoreSlim(initialCount: 1);
+		private static readonly SemaphoreSlim fileWriteLock = new SemaphoreSlim(initialCount: 1);
+
+        enum JournalOp
+        {
+            Created = 'c',
+            Modified = 'm',
+            Deleted = 'd'
+        }
+
+        const string JournalFileName = "FFImageLoadingCache.journal";
+        const string Magic = "MONOID";
+        const int BufferSize = 4096; // default value of .NET framework for CopyToAsync buffer size
+        readonly Encoding encoding = Encoding.UTF8;
+
+        Task initTask = null;
+        string version;
+        string cacheFolderName;
+        StorageFolder cacheFolder;
+        StorageFile journalFile;
+		ConcurrentDictionary<string, byte> fileWritePendingTasks; // we use it as an Hashset, since there's no ConcurrentHashset
+
+        struct CacheEntry
+        {
+            public DateTime Origin;
+            public TimeSpan TimeToLive;
+
+            public CacheEntry(DateTime o, TimeSpan ttl)
+            {
+                Origin = o;
+                TimeToLive = ttl;
+            }
+        }
+
+        ConcurrentDictionary<string, CacheEntry> entries;
+
+        public DiskCache(string cacheFolderName, string version)
+        {
+            this.entries = new ConcurrentDictionary<string, CacheEntry>();
+            this.version = version;
+            this.cacheFolder = null;
+            this.journalFile = null;
+            this.cacheFolderName = cacheFolderName;
+            this.fileWritePendingTasks = new ConcurrentDictionary<string, byte>();
+
+            initTask = Init();
+        }
+
+        /// <summary>
+        /// Creates new cache default instance.
+        /// </summary>
+        /// <returns>The cache.</returns>
+        /// <param name="cacheName">Cache name.</param>
+        /// <param name="version">Version.</param>
+        public static DiskCache CreateCache(string cacheName, string version = "1.0")
+        {
+            return new DiskCache(cacheName, version);
+        }
+
+        async Task Init()
+        {
+            try
+            {
+				cacheFolder = await ApplicationData.Current.LocalFolder.CreateFolderAsync(cacheFolderName, CreationCollisionOption.OpenIfExists);
+				await InitializeWithJournal().ConfigureAwait(false);
+            }
+            catch
+            {
+                StorageFolder folder = null;
+
+                try
+                {
+					folder = await ApplicationData.Current.LocalFolder.GetFolderAsync(cacheFolderName);
+                }
+                catch (Exception)
+                {
+                }
+
+                if (folder != null)
+                {
+					await folder.DeleteAsync();
+					await ApplicationData.Current.LocalFolder.CreateFolderAsync(cacheFolderName, CreationCollisionOption.ReplaceExisting);
+                }
+            }
+            finally
+            {
+                var task = CleanCallback();
+            }
+        }
+
+        async Task InitializeWithJournal()
+        {
+			await journalLock.WaitAsync().ConfigureAwait(false);
+
+            try
+            {
+                try
+                {
+					journalFile = await cacheFolder.GetFileAsync(JournalFileName);
+                }
+                catch (Exception)
+                {
+                    journalFile = null;
+                }
+                
+                if (journalFile == null)
+                {
+					journalFile = await cacheFolder.CreateFileAsync(JournalFileName, CreationCollisionOption.ReplaceExisting);
+
+                    return;
+                }
+                else
+                {
+                    string line = null;
+
+					using (var stream = await journalFile.OpenStreamForReadAsync().ConfigureAwait(false))
+                    using (var reader = new StreamReader(stream, encoding))
+                    {
+						while ((line = await reader.ReadLineAsync().ConfigureAwait(false)) != null)
+                        {
+                            try
+                            {
+                                var op = ParseOp(line);
+                                string key;
+                                DateTime origin;
+                                TimeSpan duration;
+
+                                switch (op)
+                                {
+                                    case JournalOp.Created:
+                                        ParseEntry(line, out key, out origin, out duration);
+                                        entries.TryAdd(key, new CacheEntry(origin, duration));
+                                        break;
+                                    case JournalOp.Modified:
+                                        ParseEntry(line, out key, out origin, out duration);
+                                        entries[key] = new CacheEntry(origin, duration);
+                                        break;
+                                    case JournalOp.Deleted:
+                                        ParseEntry(line, out key);
+                                        CacheEntry oldEntry;
+                                        entries.TryRemove(key, out oldEntry);
+                                        break;
+                                }
+                            }
+                            catch
+                            {
+                                break;
+                            }
+                        }
+                    }
+                }
+            }
+            finally
+            {
+                journalLock.Release();
+            }
+        }
+
+        async Task CleanCallback()
+        {
+            KeyValuePair<string, CacheEntry>[] kvps;
+            var now = DateTime.UtcNow;
+            kvps = entries.Where(kvp => kvp.Value.Origin + kvp.Value.TimeToLive < now).Take(10).ToArray();
+
+            System.Diagnostics.Debug.WriteLine(string.Format("DiskCacher: Removing {0} elements from the cache", kvps.Length));
+
+            foreach (var kvp in kvps)
+            {
+                CacheEntry oldCacheEntry;
+                if (entries.TryRemove(kvp.Key, out oldCacheEntry))
+                {
+                    try
+                    {
+						var file = await cacheFolder.GetFileAsync(kvp.Key);
+						await file.DeleteAsync();
+                    }
+                    catch
+                    {
+                    }
+                }
+            }
+        }
+
+        /// <summary>
+        /// Gets the base path.
+        /// </summary>
+        /// <returns>The base path.</returns>
+        public async Task<string> GetBasePathAsync()
+        {
+			await initTask.ConfigureAwait(false);
+            return cacheFolder.Path;
+        }
+
+        /// <summary>
+        /// Adds the file to cache and file saving queue if not exists.
+        /// </summary>
+        /// <param name="key">Key.</param>
+        /// <param name="bytes">Bytes.</param>
+        /// <param name="duration">Duration.</param>
+        public async void AddToSavingQueueIfNotExists(string key, byte[] bytes, TimeSpan duration)
+        {
+			var sanitizedKey = SanitizeKey(key);
+
+			if (fileWritePendingTasks.TryAdd(sanitizedKey, 1))
+			{
+				await Task.Run(async () =>
+				{
+					await initTask.ConfigureAwait(false);
+
+	            	try
+	                {
+						await fileWriteLock.WaitAsync().ConfigureAwait(false);
+
+	                    bool existed = entries.ContainsKey(sanitizedKey);
+
+	                    if (!existed)
+	                    {
+							var file = await cacheFolder.CreateFileAsync(key, CreationCollisionOption.ReplaceExisting);
+
+							using (var fs = await file.OpenStreamForWriteAsync().ConfigureAwait(false))
+	                        {
+	                            await fs.WriteAsync(bytes, 0, bytes.Length).ConfigureAwait(false);
+	                        }
+	                    }
+
+						await AppendToJournalAsync(existed ? JournalOp.Modified : JournalOp.Created, sanitizedKey, DateTime.UtcNow, duration).ConfigureAwait(false);
+	                    entries[sanitizedKey] = new CacheEntry(DateTime.UtcNow, duration);
+
+	                    byte finishedTask;
+	                    fileWritePendingTasks.TryRemove(sanitizedKey, out finishedTask);
+	                }
+					catch (Exception ex) // Since we don't observe the task (it's not awaited, we should catch all exceptions)
+					{
+						Console.WriteLine(string.Format("An error occured while caching to disk image '{0}'.", key));
+						Console.WriteLine(ex.ToString());
+					}
+	                finally
+	                {
+	                    fileWriteLock.Release();
+	                }
+	            });
+			}
+        }
+
+        /// <summary>
+        /// Tries to get cached file as byte array.
+        /// </summary>
+        /// <returns>The get async.</returns>
+        /// <param name="key">Key.</param>
+        /// <param name="token">Token.</param>
+        public async Task<byte[]> TryGetAsync(string key, CancellationToken token)
+        {
+			await initTask.ConfigureAwait(false);
+
+            key = SanitizeKey(key);
+			await WaitForPendingWriteIfExists(key).ConfigureAwait(false);
+            
+            if (!entries.ContainsKey(key))
+                return null;
+
+            try
+            {
+                StorageFile file = null;
+
+                try
+                {
+					file = await cacheFolder.GetFileAsync(key);
+                }
+                catch (Exception)
+                {
+                    return null;
+                }
+
+                if (file == null)
+                    return null;
+
+				using (var fs = await file.OpenStreamForReadAsync().ConfigureAwait(false))
+                {
+                    using (var ms = new MemoryStream())
+                    {
+                        await fs.CopyToAsync(ms, BufferSize, token).ConfigureAwait(false);
+                        return ms.ToArray();
+                    }
+                }
+            }
+            catch
+            {
+                return null;
+            }
+        }
+
+        /// <summary>
+        /// Tries to get cached file as stream.
+        /// </summary>
+        /// <returns>The get async.</returns>
+        /// <param name="key">Key.</param>
+        public async Task<Stream> TryGetStreamAsync(string key)
+        {
+			await initTask.ConfigureAwait(false);
+
+            key = SanitizeKey(key);
+			await WaitForPendingWriteIfExists(key).ConfigureAwait(false);
+
+            if (!entries.ContainsKey(key))
+                return null;
+
+            try
+            {
+				var file = await cacheFolder.GetFileAsync(key);
+
+                if (file == null)
+                    return null;
+
+				return await file.OpenStreamForReadAsync().ConfigureAwait(false);
+            }
+            catch
+            {
+                return null;
+            }
+        }
+
+        /// <summary>
+        /// Removes the specified cache entry.
+        /// </summary>
+        /// <param name="key">Key.</param>
+        public async Task RemoveAsync(string key)
+        {
+			await initTask.ConfigureAwait(false);
+
+            key = SanitizeKey(key);
+
+			await WaitForPendingWriteIfExists(key).ConfigureAwait(false);
+
+            key = SanitizeKey(key);
+			await WaitForPendingWriteIfExists(key).ConfigureAwait(false);
+			await journalLock.WaitAsync().ConfigureAwait(false);
+
+            CacheEntry oldCacheEntry;
+            if (entries.TryRemove(key, out oldCacheEntry))
+            {
+                try
+                {
+					var file = await cacheFolder.GetFileAsync(key);
+					await file.DeleteAsync();
+                }
+                catch
+                {
+                }
+
+				await AppendToJournalAsync(JournalOp.Deleted, key).ConfigureAwait(false);
+            }
+        }
+
+        /// <summary>
+        /// Clears all cache entries.
+        /// </summary>
+        public async Task ClearAsync()
+        {
+			await initTask.ConfigureAwait(false);
+
+            while (fileWritePendingTasks.Count != 0)
+            {
+				await Task.Delay(20).ConfigureAwait(false);
+            }
+
+			await journalLock.WaitAsync().ConfigureAwait(false);
+
+            try
+            {
+                var entriesToRemove = entries.ToList();
+
+                foreach (var kvp in entriesToRemove)
+                {
+                    CacheEntry oldCacheEntry;
+                    if (entries.TryRemove(kvp.Key, out oldCacheEntry))
+                    {
+                        try
+                        {
+							var file = await cacheFolder.GetFileAsync(kvp.Key);
+							await file.DeleteAsync();
+                        }
+                        catch
+                        {
+                        }
+                    }
+                }
+                
+				journalFile = await cacheFolder.CreateFileAsync(JournalFileName, CreationCollisionOption.ReplaceExisting);
+            }
+            finally
+            {
+                journalLock.Release();
+            }
+        }
+
+        async Task WaitForPendingWriteIfExists(string key)
+        {
+            while (fileWritePendingTasks.ContainsKey(key))
+            {
+				await Task.Delay(20).ConfigureAwait(false);
+            }
+        }
+
+        JournalOp ParseOp(string line)
+        {
+            return (JournalOp)line[0];
+        }
+
+        void ParseEntry(string line, out string key)
+        {
+            key = line.Substring(2);
+        }
+
+        void ParseEntry(string line, out string key, out DateTime origin, out TimeSpan duration)
+        {
+            key = null;
+            origin = DateTime.MinValue;
+            duration = TimeSpan.MinValue;
+
+            var parts = line.Substring(2).Split(' ');
+            if (parts.Length != 3)
+                throw new InvalidOperationException("Invalid entry");
+            key = parts[0];
+
+            long dateTime, timespan;
+
+            if (!long.TryParse(parts[1], out dateTime))
+                throw new InvalidOperationException("Corrupted origin");
+            else
+                origin = new DateTime(dateTime);
+
+            if (!long.TryParse(parts[2], out timespan))
+                throw new InvalidOperationException("Corrupted duration");
+            else
+                duration = TimeSpan.FromMilliseconds(timespan);
+        }
+
+        async Task AppendToJournalAsync(JournalOp op, string key)
+        {
+			await journalLock.WaitAsync().ConfigureAwait(false);
+
+            try
+            {
+				using (var stream = await journalFile.OpenStreamForWriteAsync().ConfigureAwait(false))
+                using (var writer = new StreamWriter(stream, encoding))
+                {
+					await writer.WriteAsync((char)op).ConfigureAwait(false);
+					await writer.WriteAsync(' ').ConfigureAwait(false);
+					await writer.WriteAsync(key).ConfigureAwait(false);
+					await writer.WriteLineAsync().ConfigureAwait(false);
+                }
+            }
+            finally
+            {
+                journalLock.Release();
+            }
+        }
+
+        async Task AppendToJournalAsync(JournalOp op, string key, DateTime origin, TimeSpan ttl)
+        {
+			await journalLock.WaitAsync().ConfigureAwait(false);
+
+            try
+            {
+				using (var stream = await journalFile.OpenStreamForWriteAsync().ConfigureAwait(false))
+                using (var writer = new StreamWriter(stream, encoding))
+                {
+					await writer.WriteAsync((char)op).ConfigureAwait(false);
+					await writer.WriteAsync(' ').ConfigureAwait(false);
+					await writer.WriteAsync(key).ConfigureAwait(false);
+					await writer.WriteAsync(' ').ConfigureAwait(false);
+					await writer.WriteAsync(origin.Ticks.ToString()).ConfigureAwait(false);
+					await writer.WriteAsync(' ').ConfigureAwait(false);
+					await writer.WriteAsync(((long)ttl.TotalMilliseconds).ToString()).ConfigureAwait(false);
+					await writer.WriteLineAsync().ConfigureAwait(false);
+                }
+            }
+            finally
+            {
+                journalLock.Release();
+            }
+        }
+
+        string SanitizeKey(string key)
+        {
+            return new string(key
+                .Where(c => (c >= 'a' && c <= 'z') || (c >= 'A' && c <= 'Z') || (c >= '0' && c <= '9'))
+                .ToArray());
+        }
+    }
+}