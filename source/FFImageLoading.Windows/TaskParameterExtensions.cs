﻿using FFImageLoading.Cache;
using FFImageLoading.Helpers;
using FFImageLoading.Work;
using System;
using System.Threading.Tasks;

#if SILVERLIGHT
using System.Windows.Controls;
using System.Windows.Media.Animation;
using System.Windows.Media.Imaging;
using System.Windows;
#else
using Windows.UI.Xaml.Controls;
<<<<<<< HEAD
using Windows.UI.Xaml.Media.Animation;
using Windows.UI.Xaml.Media.Imaging;
using Windows.UI.Xaml;
#endif
=======
using Windows.UI.Xaml.Media.Animation;
using Windows.UI.Xaml.Media.Imaging;
using Windows.UI.Xaml;
>>>>>>> 9a625a55

namespace FFImageLoading
{
    public static class TaskParameterExtensions
    {
        /// <summary>
        /// Loads the image into given imageView using defined parameters.
        /// </summary>
        /// <param name="parameters">Parameters for loading the image.</param>
        /// <param name="imageView">Image view that should receive the image.</param>
        public static IScheduledWork Into(this TaskParameter parameters, Image imageView)
        {
            var weakRef = new WeakReference<Image>(imageView);

            Func<Image> getNativeControl = () => {
                Image refView = null;

                if (!weakRef.TryGetTarget(out refView))
                    return null;

                return refView;
            };

            Action<WriteableBitmap, bool> doWithImage = (img, fromCache) => {
                Image refView = getNativeControl();
                if (refView == null)
                    return;

                var isFadeAnimationEnabled = parameters.FadeAnimationEnabled.HasValue ?
                    parameters.FadeAnimationEnabled.Value : ImageService.Config.FadeAnimationEnabled;

                bool imageChanged = (img != refView.Source);
                if (!imageChanged)
                    return;

                if (isFadeAnimationEnabled && !fromCache)
                {
					// fade animation
					DoubleAnimation fade = new DoubleAnimation();
					fade.Duration = TimeSpan.FromMilliseconds(400);
					fade.From = 0f;
					fade.To = 1f;
					fade.EasingFunction = new CubicEase() { EasingMode = EasingMode.EaseInOut }; 

					Storyboard fadeInStoryboard = new Storyboard();

#if SILVERLIGHT
                    Storyboard.SetTargetProperty(fade, new PropertyPath("Image.Opacity"));
#else
                    Storyboard.SetTargetProperty(fade, "Image.Opacity");
#endif
                    Storyboard.SetTarget(fade, refView);
					fadeInStoryboard.Children.Add(fade);
					fadeInStoryboard.Begin();
					refView.Source = img;
                }
                else
                {
                    refView.Source = img;
                }
            };

            return parameters.Into(getNativeControl, doWithImage);
        }

        /// <summary>
        /// Only use this method if you plan to handle exceptions in your code. Awaiting this method will give you this flexibility.
        /// </summary>
        /// <returns>An awaitable Task.</returns>
        /// <param name="parameters">Parameters for loading the image.</param>
        /// <param name="imageView">Image view that should receive the image.</param>
        public static Task<IScheduledWork> IntoAsync(this TaskParameter parameters, Image imageView)
        {
            return parameters.IntoAsync(param => param.Into(imageView));
        }

		/// <summary>
		/// Invalidate the image corresponding to given parameters from given caches.
		/// </summary>
		/// <param name="parameters">Image parameters.</param>
		/// <param name="cacheType">Cache type.</param>
		public static void Invalidate(this TaskParameter parameters, CacheType cacheType)
		{
			using (var task = new ImageLoaderTask(ImageService.Config.DownloadCache, new MainThreadDispatcher(), ImageService.Config.Logger, parameters, null, null))
			{
				var key = task.GetKey();
				ImageService.Invalidate(key, cacheType);
			}
		}

        private static IScheduledWork Into(this TaskParameter parameters, Func<Image> getNativeControl, Action<WriteableBitmap, bool> doWithImage)
        {
            var task = new ImageLoaderTask(ImageService.Config.DownloadCache, new MainThreadDispatcher(), ImageService.Config.Logger, parameters,
                getNativeControl, doWithImage);
            ImageService.LoadImage(task);
            return task;
        }

        private static Task<IScheduledWork> IntoAsync(this TaskParameter parameters, Action<TaskParameter> into)
        {
            var userErrorCallback = parameters.OnError;
            var finishCallback = parameters.OnFinish;
            var tcs = new TaskCompletionSource<IScheduledWork>();

            parameters
                .Error(ex => {
                    userErrorCallback(ex);
                    tcs.SetException(ex);
                })
                .Finish(scheduledWork => {
                    finishCallback(scheduledWork);
                    tcs.TrySetResult(scheduledWork); // we should use TrySetResult since SetException could have been called earlier. It is not allowed to set result after SetException
                });

            into(parameters);

            return tcs.Task;
        }
    }
}
<|MERGE_RESOLUTION|>--- conflicted
+++ resolved
@@ -1,143 +1,137 @@
-﻿using FFImageLoading.Cache;
-using FFImageLoading.Helpers;
-using FFImageLoading.Work;
-using System;
-using System.Threading.Tasks;
-
-#if SILVERLIGHT
-using System.Windows.Controls;
-using System.Windows.Media.Animation;
-using System.Windows.Media.Imaging;
-using System.Windows;
-#else
+﻿using FFImageLoading.Cache;
+using FFImageLoading.Helpers;
+using FFImageLoading.Work;
+using System;
+using System.Threading.Tasks;
+
+#if SILVERLIGHT
+using System.Windows.Controls;
+using System.Windows.Media.Animation;
+using System.Windows.Media.Imaging;
+using System.Windows;
+#else
 using Windows.UI.Xaml.Controls;
-<<<<<<< HEAD
-using Windows.UI.Xaml.Media.Animation;
-using Windows.UI.Xaml.Media.Imaging;
-using Windows.UI.Xaml;
-#endif
-=======
-using Windows.UI.Xaml.Media.Animation;
-using Windows.UI.Xaml.Media.Imaging;
-using Windows.UI.Xaml;
->>>>>>> 9a625a55
-
-namespace FFImageLoading
-{
-    public static class TaskParameterExtensions
-    {
-        /// <summary>
-        /// Loads the image into given imageView using defined parameters.
-        /// </summary>
-        /// <param name="parameters">Parameters for loading the image.</param>
-        /// <param name="imageView">Image view that should receive the image.</param>
-        public static IScheduledWork Into(this TaskParameter parameters, Image imageView)
-        {
-            var weakRef = new WeakReference<Image>(imageView);
-
-            Func<Image> getNativeControl = () => {
-                Image refView = null;
-
-                if (!weakRef.TryGetTarget(out refView))
-                    return null;
-
-                return refView;
-            };
-
-            Action<WriteableBitmap, bool> doWithImage = (img, fromCache) => {
-                Image refView = getNativeControl();
-                if (refView == null)
-                    return;
-
-                var isFadeAnimationEnabled = parameters.FadeAnimationEnabled.HasValue ?
-                    parameters.FadeAnimationEnabled.Value : ImageService.Config.FadeAnimationEnabled;
-
-                bool imageChanged = (img != refView.Source);
-                if (!imageChanged)
-                    return;
-
-                if (isFadeAnimationEnabled && !fromCache)
-                {
-					// fade animation
-					DoubleAnimation fade = new DoubleAnimation();
-					fade.Duration = TimeSpan.FromMilliseconds(400);
-					fade.From = 0f;
-					fade.To = 1f;
-					fade.EasingFunction = new CubicEase() { EasingMode = EasingMode.EaseInOut }; 
-
-					Storyboard fadeInStoryboard = new Storyboard();
-
-#if SILVERLIGHT
-                    Storyboard.SetTargetProperty(fade, new PropertyPath("Image.Opacity"));
-#else
-                    Storyboard.SetTargetProperty(fade, "Image.Opacity");
-#endif
-                    Storyboard.SetTarget(fade, refView);
-					fadeInStoryboard.Children.Add(fade);
-					fadeInStoryboard.Begin();
-					refView.Source = img;
-                }
-                else
-                {
-                    refView.Source = img;
-                }
-            };
-
-            return parameters.Into(getNativeControl, doWithImage);
-        }
-
-        /// <summary>
-        /// Only use this method if you plan to handle exceptions in your code. Awaiting this method will give you this flexibility.
-        /// </summary>
-        /// <returns>An awaitable Task.</returns>
-        /// <param name="parameters">Parameters for loading the image.</param>
-        /// <param name="imageView">Image view that should receive the image.</param>
-        public static Task<IScheduledWork> IntoAsync(this TaskParameter parameters, Image imageView)
-        {
-            return parameters.IntoAsync(param => param.Into(imageView));
-        }
-
-		/// <summary>
-		/// Invalidate the image corresponding to given parameters from given caches.
-		/// </summary>
-		/// <param name="parameters">Image parameters.</param>
-		/// <param name="cacheType">Cache type.</param>
-		public static void Invalidate(this TaskParameter parameters, CacheType cacheType)
-		{
-			using (var task = new ImageLoaderTask(ImageService.Config.DownloadCache, new MainThreadDispatcher(), ImageService.Config.Logger, parameters, null, null))
-			{
-				var key = task.GetKey();
-				ImageService.Invalidate(key, cacheType);
-			}
-		}
-
-        private static IScheduledWork Into(this TaskParameter parameters, Func<Image> getNativeControl, Action<WriteableBitmap, bool> doWithImage)
-        {
-            var task = new ImageLoaderTask(ImageService.Config.DownloadCache, new MainThreadDispatcher(), ImageService.Config.Logger, parameters,
-                getNativeControl, doWithImage);
-            ImageService.LoadImage(task);
-            return task;
-        }
-
-        private static Task<IScheduledWork> IntoAsync(this TaskParameter parameters, Action<TaskParameter> into)
-        {
-            var userErrorCallback = parameters.OnError;
-            var finishCallback = parameters.OnFinish;
-            var tcs = new TaskCompletionSource<IScheduledWork>();
-
-            parameters
-                .Error(ex => {
-                    userErrorCallback(ex);
-                    tcs.SetException(ex);
-                })
-                .Finish(scheduledWork => {
-                    finishCallback(scheduledWork);
-                    tcs.TrySetResult(scheduledWork); // we should use TrySetResult since SetException could have been called earlier. It is not allowed to set result after SetException
-                });
-
-            into(parameters);
-
-            return tcs.Task;
-        }
-    }
-}
+using Windows.UI.Xaml.Media.Animation;
+using Windows.UI.Xaml.Media.Imaging;
+using Windows.UI.Xaml;
+#endif
+
+namespace FFImageLoading
+{
+    public static class TaskParameterExtensions
+    {
+        /// <summary>
+        /// Loads the image into given imageView using defined parameters.
+        /// </summary>
+        /// <param name="parameters">Parameters for loading the image.</param>
+        /// <param name="imageView">Image view that should receive the image.</param>
+        public static IScheduledWork Into(this TaskParameter parameters, Image imageView)
+        {
+            var weakRef = new WeakReference<Image>(imageView);
+
+            Func<Image> getNativeControl = () => {
+                Image refView = null;
+
+                if (!weakRef.TryGetTarget(out refView))
+                    return null;
+
+                return refView;
+            };
+
+            Action<WriteableBitmap, bool> doWithImage = (img, fromCache) => {
+                Image refView = getNativeControl();
+                if (refView == null)
+                    return;
+
+                var isFadeAnimationEnabled = parameters.FadeAnimationEnabled.HasValue ?
+                    parameters.FadeAnimationEnabled.Value : ImageService.Config.FadeAnimationEnabled;
+
+                bool imageChanged = (img != refView.Source);
+                if (!imageChanged)
+                    return;
+
+                if (isFadeAnimationEnabled && !fromCache)
+                {
+					// fade animation
+					DoubleAnimation fade = new DoubleAnimation();
+					fade.Duration = TimeSpan.FromMilliseconds(400);
+					fade.From = 0f;
+					fade.To = 1f;
+					fade.EasingFunction = new CubicEase() { EasingMode = EasingMode.EaseInOut }; 
+
+					Storyboard fadeInStoryboard = new Storyboard();
+
+#if SILVERLIGHT
+                    Storyboard.SetTargetProperty(fade, new PropertyPath("Image.Opacity"));
+#else
+                    Storyboard.SetTargetProperty(fade, "Image.Opacity");
+#endif
+                    Storyboard.SetTarget(fade, refView);
+					fadeInStoryboard.Children.Add(fade);
+					fadeInStoryboard.Begin();
+					refView.Source = img;
+                }
+                else
+                {
+                    refView.Source = img;
+                }
+            };
+
+            return parameters.Into(getNativeControl, doWithImage);
+        }
+
+        /// <summary>
+        /// Only use this method if you plan to handle exceptions in your code. Awaiting this method will give you this flexibility.
+        /// </summary>
+        /// <returns>An awaitable Task.</returns>
+        /// <param name="parameters">Parameters for loading the image.</param>
+        /// <param name="imageView">Image view that should receive the image.</param>
+        public static Task<IScheduledWork> IntoAsync(this TaskParameter parameters, Image imageView)
+        {
+            return parameters.IntoAsync(param => param.Into(imageView));
+        }
+
+		/// <summary>
+		/// Invalidate the image corresponding to given parameters from given caches.
+		/// </summary>
+		/// <param name="parameters">Image parameters.</param>
+		/// <param name="cacheType">Cache type.</param>
+		public static void Invalidate(this TaskParameter parameters, CacheType cacheType)
+		{
+			using (var task = new ImageLoaderTask(ImageService.Config.DownloadCache, new MainThreadDispatcher(), ImageService.Config.Logger, parameters, null, null))
+			{
+				var key = task.GetKey();
+				ImageService.Invalidate(key, cacheType);
+			}
+		}
+
+        private static IScheduledWork Into(this TaskParameter parameters, Func<Image> getNativeControl, Action<WriteableBitmap, bool> doWithImage)
+        {
+            var task = new ImageLoaderTask(ImageService.Config.DownloadCache, new MainThreadDispatcher(), ImageService.Config.Logger, parameters,
+                getNativeControl, doWithImage);
+            ImageService.LoadImage(task);
+            return task;
+        }
+
+        private static Task<IScheduledWork> IntoAsync(this TaskParameter parameters, Action<TaskParameter> into)
+        {
+            var userErrorCallback = parameters.OnError;
+            var finishCallback = parameters.OnFinish;
+            var tcs = new TaskCompletionSource<IScheduledWork>();
+
+            parameters
+                .Error(ex => {
+                    userErrorCallback(ex);
+                    tcs.SetException(ex);
+                })
+                .Finish(scheduledWork => {
+                    finishCallback(scheduledWork);
+                    tcs.TrySetResult(scheduledWork); // we should use TrySetResult since SetException could have been called earlier. It is not allowed to set result after SetException
+                });
+
+            into(parameters);
+
+            return tcs.Task;
+        }
+    }
+}