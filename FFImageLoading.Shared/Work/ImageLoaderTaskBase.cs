﻿using System;
using System.Threading;
using FFImageLoading.Helpers;
using System.Threading.Tasks;
using System.Linq;
using FFImageLoading.Cache;

namespace FFImageLoading.Work
{
	public abstract class ImageLoaderTaskBase: IImageLoaderTask
	{
		protected ImageLoaderTaskBase(IMainThreadDispatcher mainThreadDispatcher, IMiniLogger miniLogger, TaskParameter parameters)
		{
			Parameters = parameters;
<<<<<<< HEAD
			NumberOfRetryNeeded = parameters.RetryCount;
=======
>>>>>>> 0ac27574
			MainThreadDispatcher = mainThreadDispatcher;
			Logger = miniLogger;
			ConfigureParameters();
		}

		/// <summary>
		/// Gets the parameters used to retrieve the image.
		/// </summary>
		/// <value>The parameters to retrieve the image.</value>
		public TaskParameter Parameters { get; protected set; }

		protected IMainThreadDispatcher MainThreadDispatcher { get; private set; }

		protected IMiniLogger Logger { get; private set; }

		protected CancellationTokenSource CancellationToken { get; set; }

<<<<<<< HEAD
		protected int NumberOfRetryNeeded { get; private set; }

=======
>>>>>>> 0ac27574
		/// <summary>
		/// Gets or sets a value indicating whether this <see cref="FFImageLoading.Work.ImageLoaderTaskBase"/> is completed.
		/// </summary>
		/// <value><c>true</c> if completed; otherwise, <c>false</c>.</value>
		public bool Completed { get; set; }

		/// <summary>
		/// Gets the cache key for this image loading task.
		/// </summary>
		/// <value>The cache key.</value>
		public virtual string GetKey(string path = null)
		{
			path = path ?? Parameters.Path;
			if (string.IsNullOrWhiteSpace(path))
				return null; // If path is null then something is wrong, we should not append transformations key

			return path + TransformationsKey;
		}

		public void Cancel()
		{
<<<<<<< HEAD
			CancellationToken.Cancel();
			ImageService.RemovePendingTask(this);
=======
			ImageService.RemovePendingTask(this);
			CancellationToken.Cancel();
>>>>>>> 0ac27574
			Parameters.OnFinish(this);
			Logger.Debug(string.Format("Canceled image generation for {0}", GetKey()));
		}

		public bool IsCancelled
		{
			get
			{
				return CancellationToken.IsCancellationRequested;
			}
		}

		/// <summary>
		/// Prepares the instance before it runs.
		/// </summary>
		public abstract Task<bool> PrepareAndTryLoadingFromCacheAsync();

		/// <summary>
		/// Cancel current task only if needed
		/// </summary>
		public void CancelIfNeeded()
		{
			if (!IsCancelled && !this.Completed)
				Cancel();
		}

		public abstract Task RunAsync();

		/// <summary>
		/// Tries to load requested image from the cache asynchronously.
		/// </summary>
		/// <returns>A boolean indicating if image was loaded from cache.</returns>
		public abstract Task<CacheResult> TryLoadingFromCacheAsync();

		protected string TransformationsKey
		{
			get
			{
				if (Parameters.Transformations == null || Parameters.Transformations.Count == 0)
					return "";

				return ";" + Parameters.Transformations.Select(t => t.Key).Aggregate((a, b) => a + ";" + b);
			}
		}

		private void ConfigureParameters()
		{
			var successCallback = Parameters.OnSuccess;
			var errorCallback = Parameters.OnError;
			var finishCallback = Parameters.OnFinish;

			// make sure callbacks are invoked on Main thread
			Parameters.Success((w, h) => MainThreadDispatcher.Post(() => successCallback(w, h)));
			Parameters.Error(ex => MainThreadDispatcher.Post(() => errorCallback(ex)));
			Parameters.Finish(scheduledWork => MainThreadDispatcher.Post(() => finishCallback(scheduledWork)));

<<<<<<< HEAD
			if (NumberOfRetryNeeded > 0)
			{
				Parameters = Parameters.Error(async ex =>
					{
						if (NumberOfRetryNeeded > 0)
						{
							int retryNumber = Parameters.RetryCount - NumberOfRetryNeeded;
							Logger.Debug(string.Format("Retry loading operation for key {0}, trial {1}", GetKey(), retryNumber));
							if (Parameters.RetryDelayInMs > 0)
								await Task.Delay(Parameters.RetryDelayInMs).ConfigureAwait(false);
							await RunAsync().ConfigureAwait(false);
							NumberOfRetryNeeded --;
=======
			if (Parameters.RetryCount > 0)
			{
				int retryCurrentValue = 0;
				Parameters = Parameters.Error(async ex =>
					{
						if (retryCurrentValue < Parameters.RetryCount)
						{
                            Logger.Debug(string.Format("Retry loading operation for key {0}, trial {1}", GetKey(), retryCurrentValue));
							if (Parameters.RetryDelayInMs > 0)
								await Task.Delay(Parameters.RetryDelayInMs).ConfigureAwait(false);
							await RunAsync().ConfigureAwait(false);
							retryCurrentValue++;
>>>>>>> 0ac27574
						}
						errorCallback(ex);
					});
			}
		}
	}
}

<|MERGE_RESOLUTION|>--- conflicted
+++ resolved
@@ -1,159 +1,133 @@
-﻿using System;
-using System.Threading;
-using FFImageLoading.Helpers;
-using System.Threading.Tasks;
-using System.Linq;
-using FFImageLoading.Cache;
-
-namespace FFImageLoading.Work
-{
-	public abstract class ImageLoaderTaskBase: IImageLoaderTask
-	{
-		protected ImageLoaderTaskBase(IMainThreadDispatcher mainThreadDispatcher, IMiniLogger miniLogger, TaskParameter parameters)
-		{
-			Parameters = parameters;
-<<<<<<< HEAD
-			NumberOfRetryNeeded = parameters.RetryCount;
-=======
->>>>>>> 0ac27574
-			MainThreadDispatcher = mainThreadDispatcher;
-			Logger = miniLogger;
-			ConfigureParameters();
-		}
-
-		/// <summary>
-		/// Gets the parameters used to retrieve the image.
-		/// </summary>
-		/// <value>The parameters to retrieve the image.</value>
-		public TaskParameter Parameters { get; protected set; }
-
-		protected IMainThreadDispatcher MainThreadDispatcher { get; private set; }
-
-		protected IMiniLogger Logger { get; private set; }
-
-		protected CancellationTokenSource CancellationToken { get; set; }
-
-<<<<<<< HEAD
-		protected int NumberOfRetryNeeded { get; private set; }
-
-=======
->>>>>>> 0ac27574
-		/// <summary>
-		/// Gets or sets a value indicating whether this <see cref="FFImageLoading.Work.ImageLoaderTaskBase"/> is completed.
-		/// </summary>
-		/// <value><c>true</c> if completed; otherwise, <c>false</c>.</value>
-		public bool Completed { get; set; }
-
-		/// <summary>
-		/// Gets the cache key for this image loading task.
-		/// </summary>
-		/// <value>The cache key.</value>
-		public virtual string GetKey(string path = null)
-		{
-			path = path ?? Parameters.Path;
-			if (string.IsNullOrWhiteSpace(path))
-				return null; // If path is null then something is wrong, we should not append transformations key
-
-			return path + TransformationsKey;
-		}
-
-		public void Cancel()
-		{
-<<<<<<< HEAD
-			CancellationToken.Cancel();
-			ImageService.RemovePendingTask(this);
-=======
-			ImageService.RemovePendingTask(this);
-			CancellationToken.Cancel();
->>>>>>> 0ac27574
-			Parameters.OnFinish(this);
-			Logger.Debug(string.Format("Canceled image generation for {0}", GetKey()));
-		}
-
-		public bool IsCancelled
-		{
-			get
-			{
-				return CancellationToken.IsCancellationRequested;
-			}
-		}
-
-		/// <summary>
-		/// Prepares the instance before it runs.
-		/// </summary>
-		public abstract Task<bool> PrepareAndTryLoadingFromCacheAsync();
-
-		/// <summary>
-		/// Cancel current task only if needed
-		/// </summary>
-		public void CancelIfNeeded()
-		{
-			if (!IsCancelled && !this.Completed)
-				Cancel();
-		}
-
-		public abstract Task RunAsync();
-
-		/// <summary>
-		/// Tries to load requested image from the cache asynchronously.
-		/// </summary>
-		/// <returns>A boolean indicating if image was loaded from cache.</returns>
-		public abstract Task<CacheResult> TryLoadingFromCacheAsync();
-
-		protected string TransformationsKey
-		{
-			get
-			{
-				if (Parameters.Transformations == null || Parameters.Transformations.Count == 0)
-					return "";
-
-				return ";" + Parameters.Transformations.Select(t => t.Key).Aggregate((a, b) => a + ";" + b);
-			}
-		}
-
-		private void ConfigureParameters()
-		{
-			var successCallback = Parameters.OnSuccess;
-			var errorCallback = Parameters.OnError;
-			var finishCallback = Parameters.OnFinish;
-
-			// make sure callbacks are invoked on Main thread
-			Parameters.Success((w, h) => MainThreadDispatcher.Post(() => successCallback(w, h)));
-			Parameters.Error(ex => MainThreadDispatcher.Post(() => errorCallback(ex)));
-			Parameters.Finish(scheduledWork => MainThreadDispatcher.Post(() => finishCallback(scheduledWork)));
-
-<<<<<<< HEAD
-			if (NumberOfRetryNeeded > 0)
-			{
-				Parameters = Parameters.Error(async ex =>
-					{
-						if (NumberOfRetryNeeded > 0)
-						{
-							int retryNumber = Parameters.RetryCount - NumberOfRetryNeeded;
-							Logger.Debug(string.Format("Retry loading operation for key {0}, trial {1}", GetKey(), retryNumber));
-							if (Parameters.RetryDelayInMs > 0)
-								await Task.Delay(Parameters.RetryDelayInMs).ConfigureAwait(false);
-							await RunAsync().ConfigureAwait(false);
-							NumberOfRetryNeeded --;
-=======
-			if (Parameters.RetryCount > 0)
-			{
-				int retryCurrentValue = 0;
-				Parameters = Parameters.Error(async ex =>
-					{
-						if (retryCurrentValue < Parameters.RetryCount)
-						{
-                            Logger.Debug(string.Format("Retry loading operation for key {0}, trial {1}", GetKey(), retryCurrentValue));
-							if (Parameters.RetryDelayInMs > 0)
-								await Task.Delay(Parameters.RetryDelayInMs).ConfigureAwait(false);
-							await RunAsync().ConfigureAwait(false);
-							retryCurrentValue++;
->>>>>>> 0ac27574
-						}
-						errorCallback(ex);
-					});
-			}
-		}
-	}
-}
-
+﻿using System;
+using System.Threading;
+using FFImageLoading.Helpers;
+using System.Threading.Tasks;
+using System.Linq;
+using FFImageLoading.Cache;
+
+namespace FFImageLoading.Work
+{
+	public abstract class ImageLoaderTaskBase: IImageLoaderTask
+	{
+		protected ImageLoaderTaskBase(IMainThreadDispatcher mainThreadDispatcher, IMiniLogger miniLogger, TaskParameter parameters)
+		{
+			Parameters = parameters;
+			NumberOfRetryNeeded = parameters.RetryCount;
+			MainThreadDispatcher = mainThreadDispatcher;
+			Logger = miniLogger;
+			ConfigureParameters();
+		}
+
+		/// <summary>
+		/// Gets the parameters used to retrieve the image.
+		/// </summary>
+		/// <value>The parameters to retrieve the image.</value>
+		public TaskParameter Parameters { get; protected set; }
+
+		protected IMainThreadDispatcher MainThreadDispatcher { get; private set; }
+
+		protected IMiniLogger Logger { get; private set; }
+
+		protected CancellationTokenSource CancellationToken { get; set; }
+
+		protected int NumberOfRetryNeeded { get; private set; }
+
+		/// <summary>
+		/// Gets or sets a value indicating whether this <see cref="FFImageLoading.Work.ImageLoaderTaskBase"/> is completed.
+		/// </summary>
+		/// <value><c>true</c> if completed; otherwise, <c>false</c>.</value>
+		public bool Completed { get; set; }
+
+		/// <summary>
+		/// Gets the cache key for this image loading task.
+		/// </summary>
+		/// <value>The cache key.</value>
+		public virtual string GetKey(string path = null)
+		{
+			path = path ?? Parameters.Path;
+			if (string.IsNullOrWhiteSpace(path))
+				return null; // If path is null then something is wrong, we should not append transformations key
+
+			return path + TransformationsKey;
+		}
+
+		public void Cancel()
+		{
+			ImageService.RemovePendingTask(this);
+			CancellationToken.Cancel();
+			Parameters.OnFinish(this);
+			Logger.Debug(string.Format("Canceled image generation for {0}", GetKey()));
+		}
+
+		public bool IsCancelled
+		{
+			get
+			{
+				return CancellationToken.IsCancellationRequested;
+			}
+		}
+
+		/// <summary>
+		/// Prepares the instance before it runs.
+		/// </summary>
+		public abstract Task<bool> PrepareAndTryLoadingFromCacheAsync();
+
+		/// <summary>
+		/// Cancel current task only if needed
+		/// </summary>
+		public void CancelIfNeeded()
+		{
+			if (!IsCancelled && !this.Completed)
+				Cancel();
+		}
+
+		public abstract Task RunAsync();
+
+		/// <summary>
+		/// Tries to load requested image from the cache asynchronously.
+		/// </summary>
+		/// <returns>A boolean indicating if image was loaded from cache.</returns>
+		public abstract Task<CacheResult> TryLoadingFromCacheAsync();
+
+		protected string TransformationsKey
+		{
+			get
+			{
+				if (Parameters.Transformations == null || Parameters.Transformations.Count == 0)
+					return "";
+
+				return ";" + Parameters.Transformations.Select(t => t.Key).Aggregate((a, b) => a + ";" + b);
+			}
+		}
+
+		private void ConfigureParameters()
+		{
+			var successCallback = Parameters.OnSuccess;
+			var errorCallback = Parameters.OnError;
+			var finishCallback = Parameters.OnFinish;
+
+			// make sure callbacks are invoked on Main thread
+			Parameters.Success((w, h) => MainThreadDispatcher.Post(() => successCallback(w, h)));
+			Parameters.Error(ex => MainThreadDispatcher.Post(() => errorCallback(ex)));
+			Parameters.Finish(scheduledWork => MainThreadDispatcher.Post(() => finishCallback(scheduledWork)));
+
+			if (NumberOfRetryNeeded > 0)
+			{
+				Parameters = Parameters.Error(async ex =>
+					{
+						if (NumberOfRetryNeeded > 0)
+						{
+							int retryNumber = Parameters.RetryCount - NumberOfRetryNeeded;
+							Logger.Debug(string.Format("Retry loading operation for key {0}, trial {1}", GetKey(), retryNumber));
+							if (Parameters.RetryDelayInMs > 0)
+								await Task.Delay(Parameters.RetryDelayInMs).ConfigureAwait(false);
+							await RunAsync().ConfigureAwait(false);
+							NumberOfRetryNeeded --;
+						}
+						errorCallback(ex);
+					});
+			}
+		}
+	}
+}
+