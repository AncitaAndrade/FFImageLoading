--- conflicted
+++ resolved
@@ -1,313 +1,307 @@
-﻿<?xml version="1.0" encoding="utf-8"?>
-<Project DefaultTargets="Build" ToolsVersion="4.0" xmlns="http://schemas.microsoft.com/developer/msbuild/2003">
-  <PropertyGroup>
-    <Configuration Condition=" '$(Configuration)' == '' ">Debug</Configuration>
-    <Platform Condition=" '$(Platform)' == '' ">AnyCPU</Platform>
-    <ProjectTypeGuids>{786C830F-07A1-408B-BD7F-6EE04809D6DB};{FAE04EC0-301F-11D3-BF4B-00C04F79EFBC}</ProjectTypeGuids>
-    <ProjectGuid>{3A682234-5918-4F58-B02B-598A59C6A7BD}</ProjectGuid>
-    <OutputType>Library</OutputType>
-    <RootNamespace>FFImageLoading.Forms.Sample</RootNamespace>
-    <AssemblyName>Shared</AssemblyName>
-    <TargetFrameworkProfile>Profile259</TargetFrameworkProfile>
-    <TargetFrameworkVersion>v4.5</TargetFrameworkVersion>
-    <MinimumVisualStudioVersion>10.0</MinimumVisualStudioVersion>
-    <NuGetPackageImportStamp>
-    </NuGetPackageImportStamp>
-  </PropertyGroup>
-  <PropertyGroup Condition=" '$(Configuration)|$(Platform)' == 'Debug|AnyCPU' ">
-    <DebugSymbols>true</DebugSymbols>
-    <DebugType>full</DebugType>
-    <Optimize>false</Optimize>
-    <OutputPath>bin\Debug</OutputPath>
-    <DefineConstants>DEBUG;</DefineConstants>
-    <ErrorReport>prompt</ErrorReport>
-    <WarningLevel>4</WarningLevel>
-    <ConsolePause>false</ConsolePause>
-  </PropertyGroup>
-  <PropertyGroup Condition=" '$(Configuration)|$(Platform)' == 'Release|AnyCPU' ">
-    <DebugType>full</DebugType>
-    <Optimize>true</Optimize>
-    <OutputPath>bin\Release</OutputPath>
-    <ErrorReport>prompt</ErrorReport>
-    <WarningLevel>4</WarningLevel>
-    <ConsolePause>false</ConsolePause>
-  </PropertyGroup>
-  <PropertyGroup Condition="'$(Configuration)|$(Platform)' == 'Windows Debug|AnyCPU'">
-    <OutputPath>bin\Debug\</OutputPath>
-    <Optimize>false</Optimize>
-    <DebugType>full</DebugType>
-    <PlatformTarget>AnyCPU</PlatformTarget>
-    <ErrorReport>prompt</ErrorReport>
-    <CodeAnalysisRuleSet>MinimumRecommendedRules.ruleset</CodeAnalysisRuleSet>
-    <WarningLevel>4</WarningLevel>
-    <DefineConstants>DEBUG</DefineConstants>
-  </PropertyGroup>
-  <PropertyGroup Condition="'$(Configuration)|$(Platform)' == 'Windows Release|AnyCPU'">
-    <OutputPath>bin\Release\</OutputPath>
-    <Optimize>true</Optimize>
-    <DebugType>full</DebugType>
-    <PlatformTarget>AnyCPU</PlatformTarget>
-    <ErrorReport>prompt</ErrorReport>
-    <CodeAnalysisRuleSet>MinimumRecommendedRules.ruleset</CodeAnalysisRuleSet>
-    <WarningLevel>4</WarningLevel>
-  </PropertyGroup>
-  <ItemGroup>
-    <Compile Include="Properties\AssemblyInfo.cs" />
-    <Compile Include="App.cs" />
-    <Compile Include="Pages\MenuPage.xaml.cs">
-      <DependentUpon>MenuPage.xaml</DependentUpon>
-    </Compile>
-    <Compile Include="Pages\MenuPageModel.cs" />
-    <Compile Include="Pages\MenuNavigationPageModel.cs" />
-    <Compile Include="Pages\BasicPage.xaml.cs">
-      <DependentUpon>BasicPage.xaml</DependentUpon>
-    </Compile>
-    <Compile Include="Pages\BasicPageModel.cs" />
-    <Compile Include="Pages\PlaceholdersPage.xaml.cs">
-      <DependentUpon>PlaceholdersPage.xaml</DependentUpon>
-    </Compile>
-    <Compile Include="Pages\PlaceholdersPageModel.cs" />
-    <Compile Include="Helpers.cs" />
-    <Compile Include="Pages\ListPageModel.cs" />
-    <Compile Include="Pages\ListTransformationsPageModel.cs" />
-    <Compile Include="Pages\ListHeavyPageModel.cs" />
-    <Compile Include="Pages\ListPage.xaml.cs">
-      <DependentUpon>ListPage.xaml</DependentUpon>
-    </Compile>
-    <Compile Include="Pages\ListTransformationsPage.xaml.cs">
-      <DependentUpon>ListTransformationsPage.xaml</DependentUpon>
-    </Compile>
-    <Compile Include="Pages\ListPageCell.xaml.cs">
-      <DependentUpon>ListPageCell.xaml</DependentUpon>
-    </Compile>
-    <Compile Include="Pages\ListTransformationsPageCell.xaml.cs">
-      <DependentUpon>ListTransformationsPageCell.xaml</DependentUpon>
-    </Compile>
-    <Compile Include="Pages\ListHeavyPage.cs" />
-    <Compile Include="Pages\Transformations\RotateTransformationPage.xaml.cs">
-      <DependentUpon>RotateTransformationPage.xaml</DependentUpon>
-    </Compile>
-    <Compile Include="Pages\Transformations\RotateTransformationPageModel.cs" />
-    <Compile Include="Pages\Transformations\BaseTransformationPageModel.cs" />
-    <Compile Include="Pages\Transformations\CropTransformationPageModel.cs" />
-    <Compile Include="Pages\Transformations\CropTransformationPage.xaml.cs">
-      <DependentUpon>CropTransformationPage.xaml</DependentUpon>
-    </Compile>
-    <Compile Include="Pages\Transformations\CircleTransformationPageModel.cs" />
-    <Compile Include="Pages\Transformations\CircleTransformationPage.xaml.cs">
-      <DependentUpon>CircleTransformationPage.xaml</DependentUpon>
-    </Compile>
-    <Compile Include="Pages\Transformations\RoundedTransformationPageModel.cs" />
-    <Compile Include="Pages\Transformations\RoundedTransformationPage.xaml.cs">
-      <DependentUpon>RoundedTransformationPage.xaml</DependentUpon>
-    </Compile>
-    <Compile Include="Pages\Transformations\CornersTransformationPageModel.cs" />
-    <Compile Include="Pages\Transformations\CornersTransformationPage.xaml.cs">
-      <DependentUpon>CornersTransformationPage.xaml</DependentUpon>
-    </Compile>
-    <Compile Include="Pages\Transformations\GrayscaleTransformationPageModel.cs" />
-    <Compile Include="Pages\Transformations\GrayscaleTransformationPage.xaml.cs">
-      <DependentUpon>GrayscaleTransformationPage.xaml</DependentUpon>
-    </Compile>
-    <Compile Include="Pages\Transformations\BlurredTransformationPageModel.cs" />
-    <Compile Include="Pages\Transformations\BlurredTransformationPage.xaml.cs">
-      <DependentUpon>BlurredTransformationPage.xaml</DependentUpon>
-    </Compile>
-    <Compile Include="Pages\Transformations\SepiaTransformationPageModel.cs" />
-    <Compile Include="Pages\Transformations\SepiaTransformationPage.xaml.cs">
-      <DependentUpon>SepiaTransformationPage.xaml</DependentUpon>
-    </Compile>
-    <Compile Include="Pages\Transformations\ColorSpaceTransformationPageModel.cs" />
-    <Compile Include="Pages\Transformations\ColorSpaceTransformationPage.xaml.cs">
-      <DependentUpon>ColorSpaceTransformationPage.xaml</DependentUpon>
-    </Compile>
-    <Compile Include="Pages\Transformations\TintTransformationPageModel.cs" />
-    <Compile Include="Pages\Transformations\TintTransformationPage.xaml.cs">
-      <DependentUpon>TintTransformationPage.xaml</DependentUpon>
-    </Compile>
-    <Compile Include="Pages\Transformations\FlipTransformationPageModel.cs" />
-    <Compile Include="Pages\Transformations\FlipTransformationPage.xaml.cs">
-      <DependentUpon>FlipTransformationPage.xaml</DependentUpon>
-    </Compile>
-    <Compile Include="Pages\Transformations\MultipleTransformationsPageModel.cs" />
-    <Compile Include="Pages\Transformations\MultipleTransformationsPage.xaml.cs">
-      <DependentUpon>MultipleTransformationsPage.xaml</DependentUpon>
-    </Compile>
-    <Compile Include="Pages\CustomKeyPageModel.cs" />
-    <Compile Include="Pages\CustomKeyPage.xaml.cs">
-      <DependentUpon>CustomKeyPage.xaml</DependentUpon>
-    </Compile>
-    <Compile Include="Pages\CustomKeyPageCell.xaml.cs">
-      <DependentUpon>CustomKeyPageCell.xaml</DependentUpon>
-    </Compile>
-    <Compile Include="Pages\StreamListPageModel.cs" />
-    <Compile Include="Pages\StreamListPage.xaml.cs">
-      <DependentUpon>StreamListPage.xaml</DependentUpon>
-    </Compile>
-    <Compile Include="Pages\StreamListPageCell.xaml.cs">
-      <DependentUpon>StreamListPageCell.xaml</DependentUpon>
-    </Compile>
-<<<<<<< HEAD
-    <Compile Include="Pages\SimpleGifPageModel.cs" />
-    <Compile Include="Pages\SimpleGifPage.xaml.cs">
-      <DependentUpon>SimpleGifPage.xaml</DependentUpon>
-    </Compile>
-=======
-    <Compile Include="Pages\SvgSamplePageModel.cs" />
-    <Compile Include="Pages\SvgSamplePage.xaml.cs">
-      <DependentUpon>SvgSamplePage.xaml</DependentUpon>
-    </Compile>
-    <Compile Include="Pages\Transformations\TransformationsSelectorPage.xaml.cs">
-      <DependentUpon>TransformationsSelectorPage.xaml</DependentUpon>
-    </Compile>
-    <Compile Include="Pages\Transformations\TransformationsSelectorPageModel.cs" />
->>>>>>> 599f77db
-  </ItemGroup>
-  <Import Project="$(MSBuildExtensionsPath32)\Microsoft\Portable\$(TargetFrameworkVersion)\Microsoft.Portable.CSharp.targets" />
-  <Import Project="..\..\..\packages\Xamarin.Forms.2.0.1.6505\build\portable-win+net45+wp80+win81+wpa81+MonoAndroid10+MonoTouch10+Xamarin.iOS10\Xamarin.Forms.targets" Condition="Exists('..\..\..\packages\Xamarin.Forms.2.0.1.6505\build\portable-win+net45+wp80+win81+wpa81+MonoAndroid10+MonoTouch10+Xamarin.iOS10\Xamarin.Forms.targets')" />
-  <Import Project="..\..\..\packages\Xamarin.Forms.2.1.0.6529\build\portable-win+net45+wp80+win81+wpa81+MonoAndroid10+MonoTouch10+Xamarin.iOS10\Xamarin.Forms.targets" Condition="Exists('..\..\..\packages\Xamarin.Forms.2.1.0.6529\build\portable-win+net45+wp80+win81+wpa81+MonoAndroid10+MonoTouch10+Xamarin.iOS10\Xamarin.Forms.targets')" />
-  <Import Project="..\..\..\packages\Xamarin.Forms.2.3.0.107\build\portable-win+net45+wp80+win81+wpa81+MonoAndroid10+MonoTouch10+Xamarin.iOS10\Xamarin.Forms.targets" Condition="Exists('..\..\..\packages\Xamarin.Forms.2.3.0.107\build\portable-win+net45+wp80+win81+wpa81+MonoAndroid10+MonoTouch10+Xamarin.iOS10\Xamarin.Forms.targets')" />
-  <ItemGroup>
-    <Reference Include="DLToolkit.PageFactory.Shared">
-      <HintPath>..\..\..\packages\DLToolkit.PageFactory.Shared.2.0.1\lib\portable-net45+wp8+wpa81+win8+MonoAndroid10+MonoTouch10+Xamarin.iOS10\DLToolkit.PageFactory.Shared.dll</HintPath>
-    </Reference>
-    <Reference Include="DLToolkit.PageFactory.Forms">
-      <HintPath>..\..\..\packages\DLToolkit.PageFactory.Forms.2.0.1\lib\portable-net45+wp8+wpa81+win8+MonoAndroid10+MonoTouch10+Xamarin.iOS10\DLToolkit.PageFactory.Forms.dll</HintPath>
-    </Reference>
-    <Reference Include="Xamvvm.Core">
-      <HintPath>..\..\..\packages\Xamvvm.Forms.1.0.2\lib\portable-net45+wp8+wpa81+win8+MonoAndroid10+MonoTouch10+Xamarin.iOS10\Xamvvm.Core.dll</HintPath>
-    </Reference>
-    <Reference Include="Xamvvm.Forms">
-      <HintPath>..\..\..\packages\Xamvvm.Forms.1.0.2\lib\portable-net45+wp8+wpa81+win8+MonoAndroid10+MonoTouch10+Xamarin.iOS10\Xamvvm.Forms.dll</HintPath>
-    </Reference>
-    <Reference Include="PropertyChanged">
-      <HintPath>..\..\..\packages\PropertyChanged.Fody.1.53.0\lib\portable-net4+sl4+wp8+win8+wpa81+MonoAndroid16+MonoTouch40\PropertyChanged.dll</HintPath>
-    </Reference>
-    <Reference Include="Xamarin.Forms.Core">
-      <HintPath>..\..\..\packages\Xamarin.Forms.2.3.5.235-pre2\lib\portable-win+net45+wp80+win81+wpa81+MonoAndroid10+Xamarin.iOS10+xamarinmac20\Xamarin.Forms.Core.dll</HintPath>
-    </Reference>
-    <Reference Include="Xamarin.Forms.Platform">
-      <HintPath>..\..\..\packages\Xamarin.Forms.2.3.5.235-pre2\lib\portable-win+net45+wp80+win81+wpa81+MonoAndroid10+Xamarin.iOS10+xamarinmac20\Xamarin.Forms.Platform.dll</HintPath>
-    </Reference>
-    <Reference Include="Xamarin.Forms.Xaml">
-      <HintPath>..\..\..\packages\Xamarin.Forms.2.3.5.235-pre2\lib\portable-win+net45+wp80+win81+wpa81+MonoAndroid10+Xamarin.iOS10+xamarinmac20\Xamarin.Forms.Xaml.dll</HintPath>
-    </Reference>
-    <Reference Include="SkiaSharp">
-      <HintPath>..\..\..\packages\SkiaSharp.1.57.1\lib\portable-net45+win8+wpa81+wp8\SkiaSharp.dll</HintPath>
-    </Reference>
-  </ItemGroup>
-  <ItemGroup>
-    <ProjectReference Include="..\..\..\source\FFImageLoading.Forms\FFImageLoading.Forms.csproj">
-      <Project>{3D6C1F12-68D7-44C2-A7DE-8E7942627A01}</Project>
-      <Name>FFImageLoading.Forms</Name>
-    </ProjectReference>
-    <ProjectReference Include="..\..\..\source\FFImageLoading.Transformations\FFImageLoading.Transformations.csproj">
-      <Project>{E68FD3BB-5851-45CC-9B33-DE6AB28B9984}</Project>
-      <Name>FFImageLoading.Transformations</Name>
-      <Private>False</Private>
-    </ProjectReference>
-    <ProjectReference Include="..\..\..\source\FFImageLoading.Common\FFImageLoading.csproj">
-      <Project>{51CA3BE2-DF00-4F49-8054-E5C776992B61}</Project>
-      <Name>FFImageLoading</Name>
-    </ProjectReference>
-    <ProjectReference Include="..\..\..\source\FFImageLoading.BaitAndSwitch\FFImageLoading.BaitAndSwitch.csproj">
-      <Project>{32BFDBC6-F42B-4D67-BF53-E19BB7D3A799}</Project>
-      <Name>FFImageLoading.BaitAndSwitch</Name>
-    </ProjectReference>
-    <ProjectReference Include="..\..\..\source\FFImageLoading.Svg.Forms\FFImageLoading.Svg.Forms.csproj">
-      <Project>{DE555E87-187D-4768-8053-B2D3195B6792}</Project>
-      <Name>FFImageLoading.Svg.Forms</Name>
-    </ProjectReference>
-  </ItemGroup>
-  <ItemGroup>
-    <None Include="packages.config" />
-    <None Include="FodyWeavers.xml" />
-  </ItemGroup>
-  <ItemGroup>
-    <EmbeddedResource Include="Pages\MenuPage.xaml">
-      <Generator>MSBuild:UpdateDesignTimeXaml</Generator>
-    </EmbeddedResource>
-    <EmbeddedResource Include="Pages\BasicPage.xaml">
-      <Generator>MSBuild:UpdateDesignTimeXaml</Generator>
-    </EmbeddedResource>
-    <EmbeddedResource Include="Pages\PlaceholdersPage.xaml">
-      <Generator>MSBuild:UpdateDesignTimeXaml</Generator>
-    </EmbeddedResource>
-    <EmbeddedResource Include="Pages\ListPage.xaml">
-      <Generator>MSBuild:UpdateDesignTimeXaml</Generator>
-    </EmbeddedResource>
-    <EmbeddedResource Include="Pages\ListTransformationsPage.xaml">
-      <Generator>MSBuild:UpdateDesignTimeXaml</Generator>
-    </EmbeddedResource>
-    <EmbeddedResource Include="Pages\ListPageCell.xaml">
-      <Generator>MSBuild:UpdateDesignTimeXaml</Generator>
-    </EmbeddedResource>
-    <EmbeddedResource Include="Pages\ListTransformationsPageCell.xaml">
-      <Generator>MSBuild:UpdateDesignTimeXaml</Generator>
-    </EmbeddedResource>
-    <EmbeddedResource Include="Pages\Transformations\RotateTransformationPage.xaml">
-      <Generator>MSBuild:UpdateDesignTimeXaml</Generator>
-    </EmbeddedResource>
-    <EmbeddedResource Include="Pages\Transformations\CropTransformationPage.xaml">
-      <Generator>MSBuild:UpdateDesignTimeXaml</Generator>
-    </EmbeddedResource>
-    <EmbeddedResource Include="Pages\Transformations\CircleTransformationPage.xaml">
-      <Generator>MSBuild:UpdateDesignTimeXaml</Generator>
-    </EmbeddedResource>
-    <EmbeddedResource Include="Pages\Transformations\RoundedTransformationPage.xaml">
-      <Generator>MSBuild:UpdateDesignTimeXaml</Generator>
-    </EmbeddedResource>
-    <EmbeddedResource Include="Pages\Transformations\CornersTransformationPage.xaml">
-      <Generator>MSBuild:UpdateDesignTimeXaml</Generator>
-    </EmbeddedResource>
-    <EmbeddedResource Include="Pages\Transformations\GrayscaleTransformationPage.xaml">
-      <Generator>MSBuild:UpdateDesignTimeXaml</Generator>
-    </EmbeddedResource>
-    <EmbeddedResource Include="Pages\Transformations\BlurredTransformationPage.xaml">
-      <Generator>MSBuild:UpdateDesignTimeXaml</Generator>
-    </EmbeddedResource>
-    <EmbeddedResource Include="Pages\Transformations\SepiaTransformationPage.xaml">
-      <Generator>MSBuild:UpdateDesignTimeXaml</Generator>
-    </EmbeddedResource>
-    <EmbeddedResource Include="Pages\Transformations\ColorSpaceTransformationPage.xaml">
-      <Generator>MSBuild:UpdateDesignTimeXaml</Generator>
-    </EmbeddedResource>
-    <EmbeddedResource Include="Pages\Transformations\TintTransformationPage.xaml">
-      <Generator>MSBuild:UpdateDesignTimeXaml</Generator>
-    </EmbeddedResource>
-    <EmbeddedResource Include="Pages\Transformations\FlipTransformationPage.xaml">
-      <Generator>MSBuild:UpdateDesignTimeXaml</Generator>
-    </EmbeddedResource>
-    <EmbeddedResource Include="Pages\Transformations\MultipleTransformationsPage.xaml">
-      <Generator>MSBuild:UpdateDesignTimeXaml</Generator>
-    </EmbeddedResource>
-    <EmbeddedResource Include="Pages\CustomKeyPage.xaml">
-      <Generator>MSBuild:UpdateDesignTimeXaml</Generator>
-    </EmbeddedResource>
-    <EmbeddedResource Include="Pages\CustomKeyPageCell.xaml">
-      <Generator>MSBuild:UpdateDesignTimeXaml</Generator>
-    </EmbeddedResource>
-    <EmbeddedResource Include="Pages\StreamListPage.xaml">
-      <Generator>MSBuild:UpdateDesignTimeXaml</Generator>
-    </EmbeddedResource>
-    <EmbeddedResource Include="Pages\StreamListPageCell.xaml">
-      <Generator>MSBuild:UpdateDesignTimeXaml</Generator>
-    </EmbeddedResource>
-<<<<<<< HEAD
-    <EmbeddedResource Include="Pages\SimpleGifPage.xaml">
-=======
-    <EmbeddedResource Include="Pages\SvgSamplePage.xaml">
-      <Generator>MSBuild:UpdateDesignTimeXaml</Generator>
-    </EmbeddedResource>
-    <EmbeddedResource Include="Pages\Transformations\TransformationsSelectorPage.xaml">
->>>>>>> 599f77db
-      <Generator>MSBuild:UpdateDesignTimeXaml</Generator>
-    </EmbeddedResource>
-  </ItemGroup>
-  <ItemGroup>
-    <Folder Include="Pages\" />
-    <Folder Include="Pages\Transformations\" />
-  </ItemGroup>
-  <Import Project="..\..\..\packages\Fody.2.0.7\build\portable-net+sl+win+wpa+wp\Fody.targets" Condition="Exists('..\..\..\packages\Fody.2.0.7\build\portable-net+sl+win+wpa+wp\Fody.targets')" />
-  <Import Project="..\..\..\packages\Xamarin.Forms.2.3.5.235-pre2\build\portable-win+net45+wp80+win81+wpa81+MonoAndroid10+Xamarin.iOS10+xamarinmac20\Xamarin.Forms.targets" Condition="Exists('..\..\..\packages\Xamarin.Forms.2.3.5.235-pre2\build\portable-win+net45+wp80+win81+wpa81+MonoAndroid10+Xamarin.iOS10+xamarinmac20\Xamarin.Forms.targets')" />
+﻿<?xml version="1.0" encoding="utf-8"?>
+<Project DefaultTargets="Build" ToolsVersion="4.0" xmlns="http://schemas.microsoft.com/developer/msbuild/2003">
+  <PropertyGroup>
+    <Configuration Condition=" '$(Configuration)' == '' ">Debug</Configuration>
+    <Platform Condition=" '$(Platform)' == '' ">AnyCPU</Platform>
+    <ProjectTypeGuids>{786C830F-07A1-408B-BD7F-6EE04809D6DB};{FAE04EC0-301F-11D3-BF4B-00C04F79EFBC}</ProjectTypeGuids>
+    <ProjectGuid>{3A682234-5918-4F58-B02B-598A59C6A7BD}</ProjectGuid>
+    <OutputType>Library</OutputType>
+    <RootNamespace>FFImageLoading.Forms.Sample</RootNamespace>
+    <AssemblyName>Shared</AssemblyName>
+    <TargetFrameworkProfile>Profile259</TargetFrameworkProfile>
+    <TargetFrameworkVersion>v4.5</TargetFrameworkVersion>
+    <MinimumVisualStudioVersion>10.0</MinimumVisualStudioVersion>
+    <NuGetPackageImportStamp>
+    </NuGetPackageImportStamp>
+  </PropertyGroup>
+  <PropertyGroup Condition=" '$(Configuration)|$(Platform)' == 'Debug|AnyCPU' ">
+    <DebugSymbols>true</DebugSymbols>
+    <DebugType>full</DebugType>
+    <Optimize>false</Optimize>
+    <OutputPath>bin\Debug</OutputPath>
+    <DefineConstants>DEBUG;</DefineConstants>
+    <ErrorReport>prompt</ErrorReport>
+    <WarningLevel>4</WarningLevel>
+    <ConsolePause>false</ConsolePause>
+  </PropertyGroup>
+  <PropertyGroup Condition=" '$(Configuration)|$(Platform)' == 'Release|AnyCPU' ">
+    <DebugType>full</DebugType>
+    <Optimize>true</Optimize>
+    <OutputPath>bin\Release</OutputPath>
+    <ErrorReport>prompt</ErrorReport>
+    <WarningLevel>4</WarningLevel>
+    <ConsolePause>false</ConsolePause>
+  </PropertyGroup>
+  <PropertyGroup Condition="'$(Configuration)|$(Platform)' == 'Windows Debug|AnyCPU'">
+    <OutputPath>bin\Debug\</OutputPath>
+    <Optimize>false</Optimize>
+    <DebugType>full</DebugType>
+    <PlatformTarget>AnyCPU</PlatformTarget>
+    <ErrorReport>prompt</ErrorReport>
+    <CodeAnalysisRuleSet>MinimumRecommendedRules.ruleset</CodeAnalysisRuleSet>
+    <WarningLevel>4</WarningLevel>
+    <DefineConstants>DEBUG</DefineConstants>
+  </PropertyGroup>
+  <PropertyGroup Condition="'$(Configuration)|$(Platform)' == 'Windows Release|AnyCPU'">
+    <OutputPath>bin\Release\</OutputPath>
+    <Optimize>true</Optimize>
+    <DebugType>full</DebugType>
+    <PlatformTarget>AnyCPU</PlatformTarget>
+    <ErrorReport>prompt</ErrorReport>
+    <CodeAnalysisRuleSet>MinimumRecommendedRules.ruleset</CodeAnalysisRuleSet>
+    <WarningLevel>4</WarningLevel>
+  </PropertyGroup>
+  <ItemGroup>
+    <Compile Include="Properties\AssemblyInfo.cs" />
+    <Compile Include="App.cs" />
+    <Compile Include="Pages\MenuPage.xaml.cs">
+      <DependentUpon>MenuPage.xaml</DependentUpon>
+    </Compile>
+    <Compile Include="Pages\MenuPageModel.cs" />
+    <Compile Include="Pages\MenuNavigationPageModel.cs" />
+    <Compile Include="Pages\BasicPage.xaml.cs">
+      <DependentUpon>BasicPage.xaml</DependentUpon>
+    </Compile>
+    <Compile Include="Pages\BasicPageModel.cs" />
+    <Compile Include="Pages\PlaceholdersPage.xaml.cs">
+      <DependentUpon>PlaceholdersPage.xaml</DependentUpon>
+    </Compile>
+    <Compile Include="Pages\PlaceholdersPageModel.cs" />
+    <Compile Include="Helpers.cs" />
+    <Compile Include="Pages\ListPageModel.cs" />
+    <Compile Include="Pages\ListTransformationsPageModel.cs" />
+    <Compile Include="Pages\ListHeavyPageModel.cs" />
+    <Compile Include="Pages\ListPage.xaml.cs">
+      <DependentUpon>ListPage.xaml</DependentUpon>
+    </Compile>
+    <Compile Include="Pages\ListTransformationsPage.xaml.cs">
+      <DependentUpon>ListTransformationsPage.xaml</DependentUpon>
+    </Compile>
+    <Compile Include="Pages\ListPageCell.xaml.cs">
+      <DependentUpon>ListPageCell.xaml</DependentUpon>
+    </Compile>
+    <Compile Include="Pages\ListTransformationsPageCell.xaml.cs">
+      <DependentUpon>ListTransformationsPageCell.xaml</DependentUpon>
+    </Compile>
+    <Compile Include="Pages\ListHeavyPage.cs" />
+    <Compile Include="Pages\Transformations\RotateTransformationPage.xaml.cs">
+      <DependentUpon>RotateTransformationPage.xaml</DependentUpon>
+    </Compile>
+    <Compile Include="Pages\Transformations\RotateTransformationPageModel.cs" />
+    <Compile Include="Pages\Transformations\BaseTransformationPageModel.cs" />
+    <Compile Include="Pages\Transformations\CropTransformationPageModel.cs" />
+    <Compile Include="Pages\Transformations\CropTransformationPage.xaml.cs">
+      <DependentUpon>CropTransformationPage.xaml</DependentUpon>
+    </Compile>
+    <Compile Include="Pages\Transformations\CircleTransformationPageModel.cs" />
+    <Compile Include="Pages\Transformations\CircleTransformationPage.xaml.cs">
+      <DependentUpon>CircleTransformationPage.xaml</DependentUpon>
+    </Compile>
+    <Compile Include="Pages\Transformations\RoundedTransformationPageModel.cs" />
+    <Compile Include="Pages\Transformations\RoundedTransformationPage.xaml.cs">
+      <DependentUpon>RoundedTransformationPage.xaml</DependentUpon>
+    </Compile>
+    <Compile Include="Pages\Transformations\CornersTransformationPageModel.cs" />
+    <Compile Include="Pages\Transformations\CornersTransformationPage.xaml.cs">
+      <DependentUpon>CornersTransformationPage.xaml</DependentUpon>
+    </Compile>
+    <Compile Include="Pages\Transformations\GrayscaleTransformationPageModel.cs" />
+    <Compile Include="Pages\Transformations\GrayscaleTransformationPage.xaml.cs">
+      <DependentUpon>GrayscaleTransformationPage.xaml</DependentUpon>
+    </Compile>
+    <Compile Include="Pages\Transformations\BlurredTransformationPageModel.cs" />
+    <Compile Include="Pages\Transformations\BlurredTransformationPage.xaml.cs">
+      <DependentUpon>BlurredTransformationPage.xaml</DependentUpon>
+    </Compile>
+    <Compile Include="Pages\Transformations\SepiaTransformationPageModel.cs" />
+    <Compile Include="Pages\Transformations\SepiaTransformationPage.xaml.cs">
+      <DependentUpon>SepiaTransformationPage.xaml</DependentUpon>
+    </Compile>
+    <Compile Include="Pages\Transformations\ColorSpaceTransformationPageModel.cs" />
+    <Compile Include="Pages\Transformations\ColorSpaceTransformationPage.xaml.cs">
+      <DependentUpon>ColorSpaceTransformationPage.xaml</DependentUpon>
+    </Compile>
+    <Compile Include="Pages\Transformations\TintTransformationPageModel.cs" />
+    <Compile Include="Pages\Transformations\TintTransformationPage.xaml.cs">
+      <DependentUpon>TintTransformationPage.xaml</DependentUpon>
+    </Compile>
+    <Compile Include="Pages\Transformations\FlipTransformationPageModel.cs" />
+    <Compile Include="Pages\Transformations\FlipTransformationPage.xaml.cs">
+      <DependentUpon>FlipTransformationPage.xaml</DependentUpon>
+    </Compile>
+    <Compile Include="Pages\Transformations\MultipleTransformationsPageModel.cs" />
+    <Compile Include="Pages\Transformations\MultipleTransformationsPage.xaml.cs">
+      <DependentUpon>MultipleTransformationsPage.xaml</DependentUpon>
+    </Compile>
+    <Compile Include="Pages\CustomKeyPageModel.cs" />
+    <Compile Include="Pages\CustomKeyPage.xaml.cs">
+      <DependentUpon>CustomKeyPage.xaml</DependentUpon>
+    </Compile>
+    <Compile Include="Pages\CustomKeyPageCell.xaml.cs">
+      <DependentUpon>CustomKeyPageCell.xaml</DependentUpon>
+    </Compile>
+    <Compile Include="Pages\StreamListPageModel.cs" />
+    <Compile Include="Pages\StreamListPage.xaml.cs">
+      <DependentUpon>StreamListPage.xaml</DependentUpon>
+    </Compile>
+    <Compile Include="Pages\StreamListPageCell.xaml.cs">
+      <DependentUpon>StreamListPageCell.xaml</DependentUpon>
+    </Compile>
+    <Compile Include="Pages\SimpleGifPageModel.cs" />
+    <Compile Include="Pages\SimpleGifPage.xaml.cs">
+      <DependentUpon>SimpleGifPage.xaml</DependentUpon>
+    </Compile>
+    <Compile Include="Pages\SvgSamplePageModel.cs" />
+    <Compile Include="Pages\SvgSamplePage.xaml.cs">
+      <DependentUpon>SvgSamplePage.xaml</DependentUpon>
+    </Compile>
+    <Compile Include="Pages\Transformations\TransformationsSelectorPage.xaml.cs">
+      <DependentUpon>TransformationsSelectorPage.xaml</DependentUpon>
+    </Compile>
+    <Compile Include="Pages\Transformations\TransformationsSelectorPageModel.cs" />
+  </ItemGroup>
+  <Import Project="$(MSBuildExtensionsPath32)\Microsoft\Portable\$(TargetFrameworkVersion)\Microsoft.Portable.CSharp.targets" />
+  <Import Project="..\..\..\packages\Xamarin.Forms.2.0.1.6505\build\portable-win+net45+wp80+win81+wpa81+MonoAndroid10+MonoTouch10+Xamarin.iOS10\Xamarin.Forms.targets" Condition="Exists('..\..\..\packages\Xamarin.Forms.2.0.1.6505\build\portable-win+net45+wp80+win81+wpa81+MonoAndroid10+MonoTouch10+Xamarin.iOS10\Xamarin.Forms.targets')" />
+  <Import Project="..\..\..\packages\Xamarin.Forms.2.1.0.6529\build\portable-win+net45+wp80+win81+wpa81+MonoAndroid10+MonoTouch10+Xamarin.iOS10\Xamarin.Forms.targets" Condition="Exists('..\..\..\packages\Xamarin.Forms.2.1.0.6529\build\portable-win+net45+wp80+win81+wpa81+MonoAndroid10+MonoTouch10+Xamarin.iOS10\Xamarin.Forms.targets')" />
+  <Import Project="..\..\..\packages\Xamarin.Forms.2.3.0.107\build\portable-win+net45+wp80+win81+wpa81+MonoAndroid10+MonoTouch10+Xamarin.iOS10\Xamarin.Forms.targets" Condition="Exists('..\..\..\packages\Xamarin.Forms.2.3.0.107\build\portable-win+net45+wp80+win81+wpa81+MonoAndroid10+MonoTouch10+Xamarin.iOS10\Xamarin.Forms.targets')" />
+  <ItemGroup>
+    <Reference Include="DLToolkit.PageFactory.Shared">
+      <HintPath>..\..\..\packages\DLToolkit.PageFactory.Shared.2.0.1\lib\portable-net45+wp8+wpa81+win8+MonoAndroid10+MonoTouch10+Xamarin.iOS10\DLToolkit.PageFactory.Shared.dll</HintPath>
+    </Reference>
+    <Reference Include="DLToolkit.PageFactory.Forms">
+      <HintPath>..\..\..\packages\DLToolkit.PageFactory.Forms.2.0.1\lib\portable-net45+wp8+wpa81+win8+MonoAndroid10+MonoTouch10+Xamarin.iOS10\DLToolkit.PageFactory.Forms.dll</HintPath>
+    </Reference>
+    <Reference Include="Xamvvm.Core">
+      <HintPath>..\..\..\packages\Xamvvm.Forms.1.0.2\lib\portable-net45+wp8+wpa81+win8+MonoAndroid10+MonoTouch10+Xamarin.iOS10\Xamvvm.Core.dll</HintPath>
+    </Reference>
+    <Reference Include="Xamvvm.Forms">
+      <HintPath>..\..\..\packages\Xamvvm.Forms.1.0.2\lib\portable-net45+wp8+wpa81+win8+MonoAndroid10+MonoTouch10+Xamarin.iOS10\Xamvvm.Forms.dll</HintPath>
+    </Reference>
+    <Reference Include="PropertyChanged">
+      <HintPath>..\..\..\packages\PropertyChanged.Fody.1.53.0\lib\portable-net4+sl4+wp8+win8+wpa81+MonoAndroid16+MonoTouch40\PropertyChanged.dll</HintPath>
+    </Reference>
+    <Reference Include="Xamarin.Forms.Core">
+      <HintPath>..\..\..\packages\Xamarin.Forms.2.3.5.235-pre2\lib\portable-win+net45+wp80+win81+wpa81+MonoAndroid10+Xamarin.iOS10+xamarinmac20\Xamarin.Forms.Core.dll</HintPath>
+    </Reference>
+    <Reference Include="Xamarin.Forms.Platform">
+      <HintPath>..\..\..\packages\Xamarin.Forms.2.3.5.235-pre2\lib\portable-win+net45+wp80+win81+wpa81+MonoAndroid10+Xamarin.iOS10+xamarinmac20\Xamarin.Forms.Platform.dll</HintPath>
+    </Reference>
+    <Reference Include="Xamarin.Forms.Xaml">
+      <HintPath>..\..\..\packages\Xamarin.Forms.2.3.5.235-pre2\lib\portable-win+net45+wp80+win81+wpa81+MonoAndroid10+Xamarin.iOS10+xamarinmac20\Xamarin.Forms.Xaml.dll</HintPath>
+    </Reference>
+    <Reference Include="SkiaSharp">
+      <HintPath>..\..\..\packages\SkiaSharp.1.57.1\lib\portable-net45+win8+wpa81+wp8\SkiaSharp.dll</HintPath>
+    </Reference>
+  </ItemGroup>
+  <ItemGroup>
+    <ProjectReference Include="..\..\..\source\FFImageLoading.Forms\FFImageLoading.Forms.csproj">
+      <Project>{3D6C1F12-68D7-44C2-A7DE-8E7942627A01}</Project>
+      <Name>FFImageLoading.Forms</Name>
+    </ProjectReference>
+    <ProjectReference Include="..\..\..\source\FFImageLoading.Transformations\FFImageLoading.Transformations.csproj">
+      <Project>{E68FD3BB-5851-45CC-9B33-DE6AB28B9984}</Project>
+      <Name>FFImageLoading.Transformations</Name>
+      <Private>False</Private>
+    </ProjectReference>
+    <ProjectReference Include="..\..\..\source\FFImageLoading.Common\FFImageLoading.csproj">
+      <Project>{51CA3BE2-DF00-4F49-8054-E5C776992B61}</Project>
+      <Name>FFImageLoading</Name>
+    </ProjectReference>
+    <ProjectReference Include="..\..\..\source\FFImageLoading.BaitAndSwitch\FFImageLoading.BaitAndSwitch.csproj">
+      <Project>{32BFDBC6-F42B-4D67-BF53-E19BB7D3A799}</Project>
+      <Name>FFImageLoading.BaitAndSwitch</Name>
+    </ProjectReference>
+    <ProjectReference Include="..\..\..\source\FFImageLoading.Svg.Forms\FFImageLoading.Svg.Forms.csproj">
+      <Project>{DE555E87-187D-4768-8053-B2D3195B6792}</Project>
+      <Name>FFImageLoading.Svg.Forms</Name>
+    </ProjectReference>
+  </ItemGroup>
+  <ItemGroup>
+    <None Include="packages.config" />
+    <None Include="FodyWeavers.xml" />
+  </ItemGroup>
+  <ItemGroup>
+    <EmbeddedResource Include="Pages\MenuPage.xaml">
+      <Generator>MSBuild:UpdateDesignTimeXaml</Generator>
+    </EmbeddedResource>
+    <EmbeddedResource Include="Pages\BasicPage.xaml">
+      <Generator>MSBuild:UpdateDesignTimeXaml</Generator>
+    </EmbeddedResource>
+    <EmbeddedResource Include="Pages\PlaceholdersPage.xaml">
+      <Generator>MSBuild:UpdateDesignTimeXaml</Generator>
+    </EmbeddedResource>
+    <EmbeddedResource Include="Pages\ListPage.xaml">
+      <Generator>MSBuild:UpdateDesignTimeXaml</Generator>
+    </EmbeddedResource>
+    <EmbeddedResource Include="Pages\ListTransformationsPage.xaml">
+      <Generator>MSBuild:UpdateDesignTimeXaml</Generator>
+    </EmbeddedResource>
+    <EmbeddedResource Include="Pages\ListPageCell.xaml">
+      <Generator>MSBuild:UpdateDesignTimeXaml</Generator>
+    </EmbeddedResource>
+    <EmbeddedResource Include="Pages\ListTransformationsPageCell.xaml">
+      <Generator>MSBuild:UpdateDesignTimeXaml</Generator>
+    </EmbeddedResource>
+    <EmbeddedResource Include="Pages\Transformations\RotateTransformationPage.xaml">
+      <Generator>MSBuild:UpdateDesignTimeXaml</Generator>
+    </EmbeddedResource>
+    <EmbeddedResource Include="Pages\Transformations\CropTransformationPage.xaml">
+      <Generator>MSBuild:UpdateDesignTimeXaml</Generator>
+    </EmbeddedResource>
+    <EmbeddedResource Include="Pages\Transformations\CircleTransformationPage.xaml">
+      <Generator>MSBuild:UpdateDesignTimeXaml</Generator>
+    </EmbeddedResource>
+    <EmbeddedResource Include="Pages\Transformations\RoundedTransformationPage.xaml">
+      <Generator>MSBuild:UpdateDesignTimeXaml</Generator>
+    </EmbeddedResource>
+    <EmbeddedResource Include="Pages\Transformations\CornersTransformationPage.xaml">
+      <Generator>MSBuild:UpdateDesignTimeXaml</Generator>
+    </EmbeddedResource>
+    <EmbeddedResource Include="Pages\Transformations\GrayscaleTransformationPage.xaml">
+      <Generator>MSBuild:UpdateDesignTimeXaml</Generator>
+    </EmbeddedResource>
+    <EmbeddedResource Include="Pages\Transformations\BlurredTransformationPage.xaml">
+      <Generator>MSBuild:UpdateDesignTimeXaml</Generator>
+    </EmbeddedResource>
+    <EmbeddedResource Include="Pages\Transformations\SepiaTransformationPage.xaml">
+      <Generator>MSBuild:UpdateDesignTimeXaml</Generator>
+    </EmbeddedResource>
+    <EmbeddedResource Include="Pages\Transformations\ColorSpaceTransformationPage.xaml">
+      <Generator>MSBuild:UpdateDesignTimeXaml</Generator>
+    </EmbeddedResource>
+    <EmbeddedResource Include="Pages\Transformations\TintTransformationPage.xaml">
+      <Generator>MSBuild:UpdateDesignTimeXaml</Generator>
+    </EmbeddedResource>
+    <EmbeddedResource Include="Pages\Transformations\FlipTransformationPage.xaml">
+      <Generator>MSBuild:UpdateDesignTimeXaml</Generator>
+    </EmbeddedResource>
+    <EmbeddedResource Include="Pages\Transformations\MultipleTransformationsPage.xaml">
+      <Generator>MSBuild:UpdateDesignTimeXaml</Generator>
+    </EmbeddedResource>
+    <EmbeddedResource Include="Pages\CustomKeyPage.xaml">
+      <Generator>MSBuild:UpdateDesignTimeXaml</Generator>
+    </EmbeddedResource>
+    <EmbeddedResource Include="Pages\CustomKeyPageCell.xaml">
+      <Generator>MSBuild:UpdateDesignTimeXaml</Generator>
+    </EmbeddedResource>
+    <EmbeddedResource Include="Pages\StreamListPage.xaml">
+      <Generator>MSBuild:UpdateDesignTimeXaml</Generator>
+    </EmbeddedResource>
+    <EmbeddedResource Include="Pages\StreamListPageCell.xaml">
+      <Generator>MSBuild:UpdateDesignTimeXaml</Generator>
+    </EmbeddedResource>
+    <EmbeddedResource Include="Pages\SimpleGifPage.xaml">
+    <EmbeddedResource Include="Pages\SvgSamplePage.xaml">
+      <Generator>MSBuild:UpdateDesignTimeXaml</Generator>
+    </EmbeddedResource>
+    <EmbeddedResource Include="Pages\Transformations\TransformationsSelectorPage.xaml">
+      <Generator>MSBuild:UpdateDesignTimeXaml</Generator>
+    </EmbeddedResource>
+  </ItemGroup>
+  <ItemGroup>
+    <Folder Include="Pages\" />
+    <Folder Include="Pages\Transformations\" />
+  </ItemGroup>
+  <Import Project="..\..\..\packages\Fody.2.0.7\build\portable-net+sl+win+wpa+wp\Fody.targets" Condition="Exists('..\..\..\packages\Fody.2.0.7\build\portable-net+sl+win+wpa+wp\Fody.targets')" />
+  <Import Project="..\..\..\packages\Xamarin.Forms.2.3.5.235-pre2\build\portable-win+net45+wp80+win81+wpa81+MonoAndroid10+Xamarin.iOS10+xamarinmac20\Xamarin.Forms.targets" Condition="Exists('..\..\..\packages\Xamarin.Forms.2.3.5.235-pre2\build\portable-win+net45+wp80+win81+wpa81+MonoAndroid10+Xamarin.iOS10+xamarinmac20\Xamarin.Forms.targets')" />
 </Project>