--- conflicted
+++ resolved
@@ -8,25 +8,14 @@
         <ScrollView>
             <StackLayout>
 
-<<<<<<< HEAD
                 <ffimageloading:CachedImage HorizontalOptions="Center" VerticalOptions="Center"
                     LoadingPlaceholder="loading.png" ErrorPlaceholder="error.png" DownsampleToViewSize="true"
                     Aspect="AspectFit" HeightRequest="400" WidthRequest="400" Source="{Binding ImageUrl}">
                     <ffimageloading:CachedImage.Transformations>
                         <!-- First two digits from HexColor = ALPHA channel -->
-                        <fftransformations:TintTransformation HexColor="#ffff0000" EnableSolidColor="true"/>
+                        <fftransformations:TintTransformation HexColor="#ccff0000" EnableSolidColor="true"/>
                     </ffimageloading:CachedImage.Transformations>
                 </ffimageloading:CachedImage>
-=======
-				<ffimageloading:CachedImage HorizontalOptions="Center" VerticalOptions="Center"
-					LoadingPlaceholder="loading.png" ErrorPlaceholder="error.png" DownsampleToViewSize="true"
-					Aspect="AspectFit" HeightRequest="400" WidthRequest="400" Source="{Binding ImageUrl}">
-					<ffimageloading:CachedImage.Transformations>
-						<!-- First two digits from HexColor = ALPHA channel -->
-						<fftransformations:TintTransformation HexColor="#ccff0000" EnableSolidColor="true"/>
-					</ffimageloading:CachedImage.Transformations>
-				</ffimageloading:CachedImage>
->>>>>>> 8fadc72d
 
                 <Label Text="TintTransformation" HorizontalTextAlignment="Center"/>
 
