--- conflicted
+++ resolved
@@ -369,8 +369,6 @@
 			} 
 			return new SizeRequest(new Size(num3, num4));
 		}
-<<<<<<< HEAD
-=======
 			
 		public event EventHandler Cancelled;
 
@@ -380,30 +378,5 @@
 				this.Cancelled (this, EventArgs.Empty);
 			}
 		}
-
-//		private void OnSourceChanged(object sender, EventArgs eventArgs)
-//		{
-//			base.OnPropertyChanged(Image.SourceProperty.PropertyName);
-//			this.InvalidateMeasure();
-//		}
-
-//		private void OnSourcePropertyChanged(ImageSource oldvalue, ImageSource newvalue)
-//		{
-//			if (newvalue != null)
-//			{
-//				newvalue.SourceChanged += new EventHandler(this.OnSourceChanged);
-//				BindableObject.SetInheritedBindingContext(newvalue, base.BindingContext);
-//			}
-//			this.InvalidateMeasure();
-//		}
-//
-//		private void OnSourcePropertyChanging(ImageSource oldvalue, ImageSource newvalue)
-//		{
-//			if (oldvalue != null)
-//			{
-//				oldvalue.SourceChanged -= new EventHandler(this.OnSourceChanged);
-//			}
-//		}
->>>>>>> 913903d6
 	}
 }
